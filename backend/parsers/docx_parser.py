--- conflicted
+++ resolved
@@ -8,23 +8,16 @@
 logger = logging.getLogger(__name__)
 
 def extract_text_from_docx(file_path: str) -> str:
-<<<<<<< HEAD
     """Extract full text from a DOCX file, cleaning up unnecessary whitespace."""
     try:
         doc = Document(file_path)
         return "\n".join(filter(None, (para.text.strip() for para in doc.paragraphs)))
-=======
-    """Extract full text from a DOCX file, ignoring empty paragraphs."""
-    try:
-        doc = Document(file_path)
-        return "\n".join([para.text.strip() for para in doc.paragraphs if para.text.strip()])
->>>>>>> 42c9b792
+
     except Exception as e:
         logger.error(f"Error extracting text from DOCX: {str(e)}")
         return ""
 
 def extract_tables_with_context(doc: Document) -> List[Dict[str, Any]]:
-<<<<<<< HEAD
     """Extract tables with preceding paragraph as title where possible."""
     tables_data = []
     paragraphs = [p.text.strip() for p in doc.paragraphs if p.text.strip()]
@@ -37,27 +30,7 @@
 
 def extract_metadata_from_docx(file_path: str) -> Dict[str, Any]:
     """Extract metadata including author, file size, and document statistics."""
-=======
-    """Extract tables with context (e.g., preceding paragraph as title)."""
-    try:
-        tables_data = []
-        for i, table in enumerate(doc.tables):
-            # Try to find the preceding paragraph as the table's title
-            prev_para = doc.paragraphs[i - 1].text.strip() if i > 0 and doc.paragraphs else ""
-            table_title = prev_para if prev_para else f"Table {i + 1}"
-            table_content = [[cell.text.strip() for cell in row.cells] for row in table.rows]
-            tables_data.append({
-                "title": table_title,
-                "content": table_content
-            })
-        return tables_data
-    except Exception as e:
-        logger.error(f"Error extracting tables from DOCX: {str(e)}")
-        return []
 
-def extract_metadata_from_docx(file_path: str) -> Dict[str, Any]:
-    """Extract comprehensive metadata from a DOCX file."""
->>>>>>> 42c9b792
     try:
         doc = Document(file_path)
         metadata = {
@@ -65,13 +38,8 @@
             "filesize": os.path.getsize(file_path),
             "paragraphs": len(doc.paragraphs),
             "tables": len(doc.tables),
-<<<<<<< HEAD
             "word_count": sum(len(p.text.split()) for p in doc.paragraphs),
             "page_count": len(doc.sections),
-=======
-            "word_count": sum(len(para.text.split()) for para in doc.paragraphs),
-            "page_count": len(doc.sections)  # Approximate page count
->>>>>>> 42c9b792
         }
         try:
             core_props = doc.core_properties
@@ -91,7 +59,6 @@
         return {}
 
 def extract_sections_from_docx(file_path: str) -> List[Dict[str, Any]]:
-<<<<<<< HEAD
     """Extract structured sections from a DOCX document."""
     doc = Document(file_path)
     sections, current_section, current_content = [], None, []
@@ -124,87 +91,3 @@
         "sections": extract_sections_from_docx(file_path),
         "tables": extract_tables_with_context(doc)
     }
-=======
-    """Extract sections using styles and content patterns, with type classification."""
-    try:
-        doc = Document(file_path)
-        sections = []
-        current_section = None
-        current_content = []
-        current_type = "question"  # Default type
-
-        for para in doc.paragraphs:
-            text = para.text.strip()
-            if not text:
-                continue  # Ignore empty paragraphs
-
-            # Check if the paragraph is a heading (style-based or pattern-based)
-            is_heading = (para.style and 'Heading' in para.style.name) or text.isupper() or text.startswith("Step ")
-            is_observation = text.startswith("Observación:")
-
-            if is_heading or is_observation:
-                if current_section and current_content:
-                    sections.append({
-                        "heading": current_section,
-                        "content": "\n".join(current_content),
-                        "type": current_type
-                    })
-                    current_content = []
-                current_section = text
-                current_type = "observation" if is_observation else "question"
-            else:
-                current_content.append(text)
-
-        # Append the last section
-        if current_section and current_content:
-            sections.append({
-                "heading": current_section,
-                "content": "\n".join(current_content),
-                "type": current_type
-            })
-        elif current_content:
-            sections.append({
-                "heading": "Introduction",
-                "content": "\n".join(current_content),
-                "type": "question"
-            })
-
-        return sections
-    except Exception as e:
-        logger.error(f"Error extracting sections from DOCX: {str(e)}")
-        return []
-
-def parse_docx(file_path: str) -> Dict[str, Any]:
-    """Parse a DOCX file into structured content with metadata, text, sections, and tables."""
-    try:
-        doc = Document(file_path)
-        metadata = extract_metadata_from_docx(file_path)
-        text = extract_text_from_docx(file_path)
-        tables = extract_tables_with_context(doc)
-        sections = extract_sections_from_docx(file_path)
-
-        # Merge tables into sections with context
-        for table in tables:
-            sections.append({
-                "heading": table["title"],
-                "content": "\n".join([" | ".join(row) for row in table["content"]]),
-                "type": "table"
-            })
-
-        result = {
-            "metadata": metadata,
-            "text": text,
-            "sections": sections,
-            "tables": tables
-        }
-        return result
-    except Exception as e:
-        logger.error(f"Error parsing DOCX file: {str(e)}")
-        return {"error": str(e)}
-
-# Example usage
-if __name__ == "__main__":
-    file_path = "example.docx"
-    result = parse_docx(file_path)
-    print(result)
->>>>>>> 42c9b792
