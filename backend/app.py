from flask import (
    Flask,
    render_template,
    request,
    jsonify,
    send_from_directory,
    send_file,
)
import os
import traceback
import io
from dotenv import load_dotenv
from security import require_auth, require_role
from flask_cors import CORS, cross_origin
import uuid
from werkzeug.utils import secure_filename
from datetime import datetime, timedelta
from supabase import create_client, Client
from openai import OpenAI
import time
import redis
from etl_docx.chunking import semantic_chunk_text
import json
import tempfile
import hashlib
import tempfile
import requests
from pathlib import Path
from pathlib import Path

# Load environment variables
load_dotenv(".env.local")


# Get Supabase credentials
SUPABASE_URL = os.getenv("SUPABASE_URL")
SUPABASE_ANON_KEY = os.getenv("SUPABASE_ANON_KEY")
SUPABASE_SERVICE_ROLE_KEY = os.getenv("SUPABASE_SERVICE_ROLE_KEY")
OPENAI_ASSISTANT_ID = os.getenv("OPENAI_ASSISTANT_ID")
REDIS_URL = os.getenv("REDIS_URL")
# Initialize OpenAI client
client = OpenAI(api_key=os.getenv("OPENAI_API_KEY"))

# Verify they exist
if not SUPABASE_URL or not SUPABASE_ANON_KEY or not SUPABASE_SERVICE_ROLE_KEY:
    raise ValueError("Missing Supabase credentials. Please check your .env file.")

# Initialize Flask app
app = Flask(__name__)
CORS(
    app,
    resources={
        r"/api/*": {
            "origins": ["http://localhost:3000", "http://127.0.0.1:3000"],
            "methods": ["GET", "POST", "DELETE"],
            "allow_headers": ["*"],
        }
    },
)

# Configure logging
if not app.debug:
    import logging
    from logging.handlers import RotatingFileHandler

    # Ensure log directory exists
    os.makedirs("logs", exist_ok=True)

    # Use RotatingFileHandler which handles file rotation automatically
    log_file = "logs/app.log"
    file_handler = RotatingFileHandler(
        log_file,
        maxBytes=10485760,  # 10MB max file size
        backupCount=3,  # Keep 3 backup files
    )
    file_handler.setFormatter(
        logging.Formatter(
            "%(asctime)s %(levelname)s: %(message)s [in %(pathname)s:%(lineno)d]"
        )
    )
    file_handler.setLevel(logging.INFO)
    app.logger.addHandler(file_handler)
    app.logger.setLevel(logging.INFO)
    app.logger.info("ESG Reporting API startup")

# Configure upload folder
UPLOAD_FOLDER = "uploads"
if not os.path.exists(UPLOAD_FOLDER):
    os.makedirs(UPLOAD_FOLDER)
    app.logger.info(f"Upload folder: {UPLOAD_FOLDER}")
app.config["UPLOAD_FOLDER"] = UPLOAD_FOLDER

# Add these constants after UPLOAD_FOLDER configuration
CHUNKS_DIR = os.path.join(UPLOAD_FOLDER, "chunks")
if not os.path.exists(CHUNKS_DIR):
    os.makedirs(CHUNKS_DIR)
    app.logger.info(f"Chunks folder: {CHUNKS_DIR}")

# Initialize Supabase client
supabase = create_client(SUPABASE_URL, SUPABASE_ANON_KEY)


@app.route("/")
def home():
    """Render the home page."""
    return render_template("index.html")


@app.route("/api/status")
def status():
    """Public endpoint to check API status."""
    return jsonify({"status": "operational", "api_version": "1.0.0"})


@app.route("/api/profile")
@require_auth
def user_profile():
    """Get the authenticated user's profile information."""
    # User data is added to request by the require_auth decorator

    return jsonify(
        {
            "id": request.user["id"],
            "email": request.user["email"],
            "role": request.user["role"],
            "provider": request.user.get("app_metadata", {}).get("provider", "email"),
        }
    )


@app.route("/api/esg-data")
@require_auth
def get_esg_data():
    """Get ESG data for the authenticated user's organization."""
    # In a real implementation, you would query your Supabase database here
    # Supabase RLS will automatically filter data based on the user's permissions

    # Mocked response for demonstration
    return jsonify(
        {
            "esg_metrics": [
                {
                    "id": "1",
                    "category": "Environment",
                    "name": "Carbon Emissions",
                    "value": 25.4,
                    "unit": "tons",
                    "year": 2023,
                    "quarter": "Q1",
                },
                {
                    "id": "2",
                    "category": "Social",
                    "name": "Employee Diversity",
                    "value": 78.3,
                    "unit": "percent",
                    "year": 2023,
                    "quarter": "Q1",
                },
            ]
        }
    )


@app.route("/api/admin/users")
@require_auth
@require_role(["admin"])
def get_all_users():
    """Admin endpoint to get all users (requires admin role)."""
    # In a real implementation, you would query your Supabase database
    # This is protected by the require_role decorator to ensure only admins can access

    return jsonify(
        {"message": "This endpoint is protected and only accessible to admins"}
    )


@app.route("/api/list-tree", methods=["GET"])
@require_auth
def list_tree():
    try:
        path = request.args.get("path", "")
        app.logger.info(f"📞 API Call - list_tree: Requested path={path}")

        # Get file list from Supabase storage
        storage_response = supabase.storage.from_("documents").list(path=path)

        # Create a mapping of file paths to their document records
        doc_map = {}
        try:
            # Get documents data from esg_data.documents table
            db_result = (
                supabase.postgrest.schema("esg_data")
                .table("documents")
                .select("*")
                .execute()
            )

            app.logger.info(f"Retrieved {len(db_result.data)} documents from database")

            if db_result.data:
                for doc in db_result.data:
                    file_path = doc.get("file_path", "")
                    # Convert file_path string to array and handle empty path
                    path_array = file_path.split("/") if file_path else []
                    # Remove the filename from path_array as it will be the name field
                    file_name = (
                        path_array.pop() if path_array else doc.get("file_name", "")
                    )

                    # Store both the document and its processed path information
                    doc_map[file_name] = {
                        "doc": doc,
                        "path_array": path_array,
                        "file_name": file_name,
                    }

                    # Log the chunked status for debugging
                    app.logger.debug(
                        f"Document {file_name} chunked status: {doc.get('chunked', False)}"
                    )
        except Exception as db_error:
            app.logger.warning(f"⚠️ Could not fetch document metadata: {str(db_error)}")
            # Continue without document metadata

        # Process the returned data
        files = []
        current_path_array = path.split("/") if path else []

        for item in storage_response:
            # Skip the .folder placeholder files
            if item["name"] == ".folder":
                continue

            if item["id"] is None:
                # Folder
                files.append(
                    {
                        "id": None,
                        "name": item["name"],
                        "type": "folder",
                        "size": 0,
                        "modified": item.get("last_accessed_at"),
                        "path": current_path_array,
                        "created_at": item.get("created_at"),
                        "updated_at": item.get("updated_at"),
                        "chunked": False,  # Folders are never chunked
                    }
                )
            else:
                # File - check if we have a corresponding document record
                doc_info = doc_map.get(item["name"], {})
                doc_record = doc_info.get("doc", {})
                doc_path_array = doc_info.get("path_array", [])

                # Only include files that are in the current directory
                if not doc_path_array or doc_path_array == current_path_array:
                    metadata = item.get("metadata", {}) or {}

                    # Explicitly check for chunked status and log it
                    chunked_status = False
                    if doc_record and "chunked" in doc_record:
                        chunked_status = bool(doc_record.get("chunked"))

                    files.append(
                        {
                            "id": doc_record.get("id", item["id"]),
                            "name": item["name"],
                            "type": doc_record.get("file_type", "file"),
                            "size": doc_record.get(
                                "file_size", metadata.get("size", 0)
                            ),
                            "modified": doc_record.get(
                                "updated_at", item.get("last_accessed_at")
                            ),
                            "path": current_path_array,
                            "created_at": item.get("created_at"),
                            "updated_at": doc_record.get(
                                "updated_at", item.get("updated_at")
                            ),
                            "chunked": chunked_status,
                        }
                    )

        app.logger.info(f"📥 API Response: Found {len(files)} items")
        return jsonify(files), 200
    except Exception as e:
        app.logger.error(f"❌ API Error in list_tree: {str(e)}")
        return jsonify({"error": str(e)}), 500


@app.route("/api/upload-file", methods=["POST"])
@require_auth
def upload_file():
<<<<<<< HEAD
    """Upload a file to a specific path."""
    try:
        app.logger.info("📞 API Call - upload_file")
        if "file" not in request.files:
            return jsonify({"error": "No file part"}), 400

        file = request.files["file"]
        path = request.form.get("path", "")

        if file.filename == "":
            return jsonify({"error": "No selected file"}), 400

        # Use the original filename, just make it secure
        filename = secure_filename(file.filename)

        # Get file size from request headers or calculate it
        file_size = request.content_length
        if not file_size or file_size == 0:
            # If content_length is not in headers, calculate from file
            file.seek(0, 2)  # Seek to end of file
            file_size = file.tell()  # Get current position (file size)
            file.seek(0)  # Reset to beginning of file

        # Read the file data
        file_data = file.read()

        # Upload to Supabase with original filename
        file_path = os.path.join(path, filename) if path else filename
        response = supabase.storage.from_("documents").upload(
            file_path, file_data, file_options={"contentType": file.content_type}
        )

        file_type = str(file.content_type)  # Ensure it's text type
        uploaded_at = (
            datetime.now().replace(tzinfo=None).isoformat()
        )  # Remove timezone info

        response = (
            supabase.postgrest.schema("public")
            .rpc(
                "manage_document_metadata",
                {
                    "p_action": "create",
                    "p_user_id": request.user["id"],
                    "p_file_name": filename,
                    "p_file_type": file_type,
                    "p_uploaded_at": uploaded_at,
                    "p_size": str(file_size),
                    "p_file_path": file_path,
                },
            )
            .execute()
        )

        app.logger.info(f"📥 API Response: {response}")

=======
    """
    Endpoint to upload a file directly to Supabase storage.
    """
    try:
        if 'file' not in request.files:
            return jsonify({"error": "No file part in the request"}), 400

        file = request.files['file']
        if file.filename == '':
            return jsonify({"error": "No selected file"}), 400

        # Use the original filename, just make it secure
        filename = secure_filename(file.filename)

        # Get file size from request headers or calculate it
        file_size = request.content_length
        if not file_size or file_size == 0:
            # If content_length is not in headers, calculate from file
            file.seek(0, 2)  # Seek to end of file
            file_size = file.tell()  # Get current position (file size)
            file.seek(0)  # Reset to beginning of file

        # Read the file data
        file_data = file.read()

        # Get path from form or default to root
        path = request.form.get('path', '')
        # Upload to Supabase with original filename
        file_path = os.path.join(path, filename) if path else filename
        response = supabase.storage.from_("documents").upload(
            file_path, file_data, file_options={"contentType": file.content_type}
        )

        file_type = str(file.content_type)  # Ensure it's text type
        uploaded_at = (
            datetime.now().replace(tzinfo=None).isoformat()
        )  # Remove timezone info

        response = (
            supabase.postgrest.schema("public")
            .rpc(
                "manage_document_metadata",
                {
                    "p_action": "create",
                    "p_user_id": request.user["id"] if hasattr(request, 'user') and request.user else None,
                    "p_file_name": filename,
                    "p_file_type": file_type,
                    "p_uploaded_at": uploaded_at,
                    "p_size": str(file_size),
                    "p_file_path": file_path,
                },
            )
            .execute()
        )

        app.logger.info(f"📥 API Response: {response}")

>>>>>>> c0e5f2f4
        # Return the file path as the ID since Supabase storage doesn't return an ID
        return (
            jsonify(
                {
                    "fileId": file_path,
                    "name": filename,
                    "path": path.split("/") if path else [],
                }
            ),
            200,
        )
    except Exception as e:
<<<<<<< HEAD
        # Reverted error logging and response
=======
>>>>>>> c0e5f2f4
        app.logger.error(f"❌ API Error in upload_file: {str(e)}")
        return jsonify({"error": str(e)}), 500


@app.route("/api/process-file", methods=["POST"])
@require_auth
def process_file():
    """Triggers RAG processing for a file already in Supabase storage."""
    try:
        data = request.get_json()
        storage_path = data.get("storage_path")

        if not storage_path:
            return jsonify({"error": "Missing storage_path in request body"}), 400

        app.logger.info(
            f"📞 API Call - process_file: Processing file at Supabase path '{storage_path}'"
        )
        try:
            # Get the file ID from the documents table
            response = (
                supabase.postgrest.schema("esg_data")
                .table("documents")
                .select("id")
                .eq("file_path", storage_path)
                .execute()
            )
            if not response.data:
                return jsonify({"error": "File not found in Supabase"}), 404

            file_id = response.data[0]["id"]
            app.logger.info(f"📄 File ID: {file_id}")
        except Exception as e:
            app.logger.error(f"❌ Error getting file ID: {str(e)}")
            return jsonify({"error": "Failed to get file ID"}), 500

        # 1. Download the file from Supabase storage
        app.logger.info(f"⬇️ Downloading file from Supabase: {storage_path}")
        try:
            # Download file data
            download_response = supabase.storage.from_("documents").download(
                storage_path
            )
            file_data = download_response
            filename = os.path.basename(storage_path)
            content_type = "application/octet-stream"
            ext = filename.split(".")[-1].lower() if "." in filename else ""
            if ext == "pdf":
                content_type = "application/pdf"
            elif ext == "xlsx":
                content_type = (
                    "application/vnd.openxmlformats-officedocument.spreadsheetml.sheet"
                )
            elif ext == "csv":
                content_type = "text/csv"
            elif ext == "docx":
                content_type = "application/vnd.openxmlformats-officedocument.wordprocessingml.document"
            elif ext == "txt":
                content_type = "text/plain"

            app.logger.info(
                f"✅ Downloaded {len(file_data)} bytes for {filename} (Type: {content_type})"
            )

        except Exception as download_error:
            app.logger.error(
                f"❌ Failed to download file from Supabase storage '{storage_path}': {str(download_error)}"
            )
            if "not found" in str(download_error).lower():
                return (
                    jsonify(
                        {"error": f"File not found in storage at path: {storage_path}"}
                    ),
                    404,
                )
            else:
                return (
                    jsonify(
                        {
                            "error": f"Error downloading file from storage: {str(download_error)}"
                        }
                    ),
                    500,
                )

        # 2. Call RAG Service process_document endpoint
        rag_error = None
        try:
            app.logger.info(f"🚀 Calling RAG service for: {filename}")
            rag_url = "http://localhost:6050/api/v1/process_document"

            # Send file, user_id, and file_id in the request
            files_payload = {"file": (filename, file_data, content_type)}
            form_data = {"file_id": file_id}
            # Call with both files and form data
            rag_response = requests.post(
                rag_url,
                files=files_payload,  # Include both user_id and file_id
                data=form_data,
            )

            app.logger.info(
                f"📊 RAG Service Response Status: {rag_response.status_code}"
            )
            if rag_response.ok:
                rag_result = rag_response.json()
                app.logger.info(f"📄 RAG Service Response JSON: {rag_result}")
                if rag_result.get("success"):
                    app.logger.info(
                        f"✅ RAG processing successful via process_file for {filename}..."
                    )
                    # Update the document record with the RAG result
                    response = (
                        supabase.postgrest.schema("esg_data")
                        .table("documents")
                        .update({"chunked": True})
                        .eq("id", file_id)
                        .execute()
                    )
                    return (
                        jsonify(
                            {
                                "success": True,
                                "message": rag_result.get(
                                    "message", "Processing completed."
                                ),
                                "chunk_count": rag_result.get("chunk_count"),
                                "filename": filename,
                            }
                        ),
                        200,
                    )
                else:
                    rag_error = rag_result.get(
                        "message", "RAG processing failed internally."
                    )
            else:
                rag_error = f"RAG service returned status {rag_response.status_code}..."

        except requests.exceptions.RequestException as rag_e:
            rag_error = f"Could not connect to RAG service: {str(rag_e)}"
        except Exception as rag_e:
            rag_error = f"Unexpected error during RAG call: {str(rag_e)}"
            app.logger.exception(f"❌ Unexpected error during RAG call...")

        # Reverted error response
        app.logger.error(f"❌ RAG processing failed for {filename}: {rag_error}")
        return jsonify({"error": rag_error, "success": False}), 500

    except Exception as e:
        # Reverted outer error response
        app.logger.error(f"❌ API Error in process_file (outer try): {str(e)}")
        return (
            jsonify(
                {"error": f"Failed to process file request: {str(e)}", "success": False}
            ),
            500,
        )


@app.route("/api/create-folder", methods=["POST"])
@require_auth
def create_folder():
    """Create a new folder."""
    try:
        data = request.json
        name = data.get("name")
        path = data.get("path", "")

        app.logger.info(f"📞 API Call - create_folder: {name} in {path}")

        # Handle path - use path as-is since frontend sends it with proper separator
        # Windows uses backslashes, but we need to handle paths consistently with forward slashes
        folder_path = f"{path}/{name}" if path else name

        # Create a placeholder file path for the folder marker
        placeholder_path = f"{folder_path}/.folder"

        app.logger.info(
            f"Creating folder with path: {folder_path}, placeholder: {placeholder_path}"
        )

        # Create a placeholder file with minimal content
        response = supabase.storage.from_("documents").upload(
            placeholder_path,
            "folder".encode(),  # Convert string to bytes
            {"contentType": "application/x-directory"},
        )

        # Store folder metadata using RPC
        uploaded_at = (
            datetime.now().replace(tzinfo=None).isoformat()
        )  # Remove timezone info
        metadata_response = (
            supabase.postgrest.schema("public")
            .rpc(
                "manage_document_metadata",
                {
                    "p_action": "create",
                    "p_user_id": request.user["id"],
                    "p_file_name": name,
                    "p_file_type": "folder",  # Special type for folders
                    "p_uploaded_at": uploaded_at,
                    "p_size": "0",  # Folders themselves don't have a size
                    "p_file_path": folder_path,
                },
            )
            .execute()
        )

        app.logger.info(f"📥 API Response - Storage: {response}")
        app.logger.info(f"📥 API Response - Metadata: {metadata_response}")

        return (
            jsonify(
                {
                    "folderId": folder_path,
                    "name": name,
                    "path": path.split("/") if path else [],
                    "type": "folder",
                }
            ),
            200,
        )
    except Exception as e:
        app.logger.error(f"❌ API Error in create_folder: {str(e)}")
        return jsonify({"error": str(e)}), 500


@app.route("/api/files/<file_id>/download", methods=["GET"])
@require_auth
def get_download_url(file_id):
    """Get a download URL for a file."""
    try:
        app.logger.info(f"📞 API Call - get_download_url: {file_id}")

        # Generate signed URL from Supabase
        response = supabase.storage.from_("documents").create_signed_url(file_id, 3600)

        app.logger.info(f"📥 API Response: {response}")
        return jsonify({"url": response["signedURL"]})
    except Exception as e:
        app.logger.error(f"❌ API Error in get_download_url: {str(e)}")
        return jsonify({"error": str(e)}), 500


@app.route("/api/search-files", methods=["GET"])
@require_auth
def search_files():
    """Search for files."""
    try:
        query = request.args.get("query", "")
        file_type = request.args.get("type")
        path = request.args.get("path", "")

        app.logger.info(
            f"📞 API Call - search_files: query='{query}', type='{file_type}', path='{path}'"
        )

        if not query:
            return jsonify([]), 200

        # Fetch all files first (we'll filter them based on the search query)
        response = supabase.storage.from_("documents").list(path=path)

        # Prepare results
        results = []
        matched_files = []

        # First, filter files by name (case-insensitive)
        for item in response:
            if item["name"] == ".folder":
                continue

            # Skip folders if a file type is specified
            if file_type and item["id"] is None:
                continue

            # Only include files that match the query
            if query.lower() in item["name"].lower():
                if item["id"] is None:
                    # Folder
                    results.append(
                        {
                            "id": f"folder_{path}_{item['name']}",  # Generate a pseudo-ID for folders
                            "name": item["name"],
                            "type": "folder",
                            "size": 0,
                            "modified": item.get("last_accessed_at"),
                            "path": path.split("/") if path else [],
                            "metadata": {
                                "mimetype": "folder",
                                "lastModified": None,
                                "contentLength": 0,
                            },
                            "created_at": item.get("created_at"),
                            "updated_at": item.get("updated_at"),
                        }
                    )
                else:
                    # File
                    metadata = item.get("metadata", {}) or {}
                    results.append(
                        {
                            "id": item["id"],
                            "name": item["name"],
                            "type": "file",
                            "size": metadata.get("size", 0),
                            "modified": item.get("last_accessed_at"),
                            "path": path.split("/") if path else [],
                            "metadata": {
                                "mimetype": metadata.get(
                                    "mimetype", "application/octet-stream"
                                ),
                                "lastModified": metadata.get("lastModified"),
                                "contentLength": metadata.get("contentLength"),
                            },
                            "created_at": item.get("created_at"),
                            "updated_at": item.get("updated_at"),
                        }
                    )
                matched_files.append(item["name"])

        # Now search in subfolders if needed (but only if we have fewer than 5 matches so far)
        if len(results) < 5 and not file_type:
            folders = [
                item
                for item in response
                if item["id"] is None and item["name"] != ".folder"
            ]

            for folder in folders:
                if (
                    len(results) >= 10
                ):  # Limit total results to avoid too much recursion
                    break

                folder_path = f"{path}/{folder['name']}" if path else folder["name"]

                try:
                    # Recursively search in subfolders
                    with app.app_context():
                        # Simulate a request to our own endpoint
                        with app.test_request_context(
                            f"/api/search-files?query={query}&path={folder_path}",
                            headers={
                                "Authorization": request.headers.get("Authorization")
                            },
                        ):
                            # Get the response from our own function
                            sub_response = search_files()
                            # Extract the JSON data
                            sub_data = sub_response[0].json

                            # Add each result from subfolder
                            for item in sub_data:
                                # Avoid duplicates
                                if item["name"] not in matched_files:
                                    # Update path to include the subfolder
                                    if path:
                                        item["path"] = (
                                            path.split("/")
                                            + [folder["name"]]
                                            + item["path"][len(path.split("/")) :]
                                        )
                                    else:
                                        item["path"] = [folder["name"]] + item["path"]
                                    results.append(item)
                                    matched_files.append(item["name"])

                                    # Limit results
                                    if len(results) >= 10:
                                        break
                except Exception as subfolder_error:
                    app.logger.error(
                        f"Error searching in subfolder {folder_path}: {str(subfolder_error)}"
                    )

        # Sort results by relevance (exact matches first, then by name)
        results.sort(
            key=lambda x: (
                (
                    0
                    if x["name"].lower() == query.lower()
                    else (1 if x["name"].lower().startswith(query.lower()) else 2)
                ),
                x["name"],
            )
        )

        # Limit to maximum 10 results
        results = results[:10]

        app.logger.info(
            f"📥 API Response: Found {len(results)} matches for query '{query}'"
        )
        return jsonify(results), 200
    except Exception as e:
        app.logger.error(f"❌ API Error in search_files: {str(e)}")
        return jsonify({"error": str(e)}), 500


@app.route("/api/storage-quota", methods=["GET"])
@require_auth
def get_storage_quota():
    """Get storage quota information."""
    try:
        app.logger.info("📞 API Call - get_storage_quota")

        # Implement actual storage calculation here
        # This is a placeholder implementation
        quota = {
            "used": 1024 * 1024 * 500,  # 500MB
            "total": 1024 * 1024 * 1000,  # 1GB
            "percentage": 50,
        }

        app.logger.info(f"📥 API Response: {quota}")
        return jsonify(quota)
    except Exception as e:
        app.logger.error(f"❌ API Error in get_storage_quota: {str(e)}")
        return jsonify({"error": str(e)}), 500


def initialize_assistant():
    """Initialize the assistant."""
    try:
        # Initialize the assistant
        if OPENAI_ASSISTANT_ID:
            print("OPENAI_ASSISTANT_ID: ", OPENAI_ASSISTANT_ID)
            return OPENAI_ASSISTANT_ID
        else:
            response = client.beta.assistants.create(
                name="ESG Reporting Assistant",
                instructions="You are a helpful assistant that can answer questions about the ESG data.",
            )
            return response.id
    except Exception as e:
        app.logger.error(f"Error initializing assistant: {str(e)}")
        return None


@app.route("/api/chat", methods=["POST"])
def chat():
    """Chat with the AI."""
    try:
        if OPENAI_ASSISTANT_ID:
            assistant_id = OPENAI_ASSISTANT_ID
            print("OPENAI_ASSISTANT_ID: ", assistant_id)
        else:
            assistant_id = initialize_assistant()
            if not assistant_id:
                return jsonify({"error": "Failed to initialize assistant"}), 500

        # Get the user's message
        message = request.json.get("data", {}).get("content", "")
        # Create or retrieve thread
        if REDIS_URL:
            redis_client = redis.from_url(REDIS_URL)
            thread_id = redis_client.get("thread_id")
            if not thread_id:
                thread = client.beta.threads.create()
                thread_id = thread.id
                redis_client.set("thread_id", thread_id)
            else:
                # Convert bytes to string if needed
                thread_id = (
                    thread_id.decode("utf-8")
                    if isinstance(thread_id, bytes)
                    else thread_id
                )
        else:
            thread = client.beta.threads.create()
            thread_id = thread.id

        # Add the user's message to the thread
        client.beta.threads.messages.create(
            thread_id=thread_id,  # Use thread_id instead of thread.id
            role="user",
            content=message,
        )

        # Run the assistant
        run = client.beta.threads.runs.create(
            thread_id=thread_id,  # Use thread_id instead of thread.id
            assistant_id=assistant_id,
        )

        # Wait for the run to complete
        while run.status not in ["completed", "failed"]:
            time.sleep(0.5)
            run = client.beta.threads.runs.retrieve(
                thread_id=thread_id, run_id=run.id  # Use thread_id instead of thread.id
            )

        if run.status == "failed":
            return jsonify({"error": "Assistant run failed"}), 500

        # Get the assistant's response
        messages = client.beta.threads.messages.list(thread_id=thread_id)

        # Get the latest assistant message (messages are returned in reverse chronological order)
        assistant_response = None
        for msg in messages.data:
            if msg.role == "assistant":
                for content_part in msg.content:
                    if content_part.type == "text":
                        assistant_response = content_part.text.value
                        break
                if assistant_response:
                    break

        # Return the assistant's message
        if assistant_response:
            return (
                jsonify(
                    {
                        "id": str(uuid.uuid4()),
                        "role": "assistant",
                        "content": assistant_response,
                    }
                ),
                200,
            )
        else:
            return jsonify({"error": "No response from assistant"}), 500

    except Exception as e:
        app.logger.error(f"Error in chat endpoint: {str(e)}")
        return jsonify({"error": str(e)}), 500


@app.route("/api/delete", methods=["DELETE"])
@require_auth
def delete_item():
    """Delete a file or folder."""
    try:
        path = request.args.get("path", "")
        app.logger.info(f"📞 API Call - delete_item: {path}")

        if not path:
            return jsonify({"error": "No path provided"}), 400

        # Check if path ends with a file extension to determine if it's a file
        if "." in os.path.basename(path):
            # It's a file
            app.logger.info(f"🔺 Attempting to delete file: {path}")

            try:
                # Get document_id from database instead of the filename
                doc_result = (
                    supabase.postgrest.schema("esg_data")
                    .table("documents")
                    .select("id")
                    .eq("file_path", path)
                    .execute()
                )

                if doc_result and doc_result.data and len(doc_result.data) > 0:
                    document_id = doc_result.data[0]["id"]
                    app.logger.info(
                        f"🔍 Found document ID: {document_id} for file: {path}"
                    )

                    # Call RAG API to delete graph entity
                    rag_api_url = "http://localhost:6050/api/v1/delete-graph-entity"

                    import requests

                    response = requests.post(
                        rag_api_url,
                        json={
                            "user_id": request.user["id"],
                            "document_id": document_id,
                        },
                        headers={"Content-Type": "application/json"},
                    )

                    if response.status_code == 200:
                        app.logger.info(
                            f"🔺 Successfully deleted Neo4j graph data for file: {path}"
                        )
                    else:
                        app.logger.error(
                            f"❌ Failed to delete Neo4j graph data with status {response.status_code}: {response.text}"
                        )
                else:
                    app.logger.warning(f"⚠️ Could not find document ID for file: {path}")
            except Exception as neo4j_error:
                app.logger.error(
                    f"❌ Warning: Failed to delete Neo4j graph data: {str(neo4j_error)}"
                )
                # Continue even if Neo4j deletion fails, as the primary deletion in Supabase succeeded

            try:
                response = (
                    supabase.postgrest.schema("public")
                    .rpc(
                        "manage_document_metadata",
                        {
                            "p_action": "delete",
                            "p_user_id": request.user["id"],
                            "p_file_name": None,  # Not needed for delete
                            "p_file_type": None,  # Not needed for delete
                            "p_uploaded_at": None,  # Not needed for delete
                            "p_size": None,
                            "p_file_path": path,
                        },
                    )
                    .execute()
                )
                app.logger.info(f"🔺 Successfully deleted metadata for file: {path}")
                app.logger.info(f"🔺 Metadata response: {response}")
            except Exception as metadata_error:
                app.logger.error(f"❌ Failed to delete metadata: {str(metadata_error)}")
                return jsonify({"error": str(metadata_error)}), 500

            # Delete the actual file
            supabase.storage.from_("documents").remove([path])
        else:
            # It's a folder - recursive deletion function
            app.logger.info(f"🔺 Attempting to delete folder: {path}")

            def delete_folder_recursive(folder_path):
                """Recursively delete a folder and all its contents"""
                try:
                    # List contents of the folder
                    contents = supabase.storage.from_("documents").list(
                        path=folder_path
                    )

                    # First process all subfolders recursively
                    for item in contents:
                        item_path = os.path.join(folder_path, item["name"])
                        if item["id"] is None and item["name"] != ".folder":
                            # It's a subfolder - delete recursively
                            app.logger.info(
                                f"🔺 Recursively deleting subfolder: {item_path}"
                            )
                            delete_folder_recursive(item_path)
                        elif item["id"] is not None:
                            # It's a file - delete metadata and file
                            app.logger.info(f"🔺 Deleting file in folder: {item_path}")
                            try:
                                # Delete metadata first
                                response = (
                                    supabase.postgrest.schema("public")
                                    .rpc(
                                        "manage_document_metadata",
                                        {
                                            "p_action": "delete",
                                            "p_user_id": request.user["id"],
                                            "p_file_name": None,  # Not needed for delete
                                            "p_file_type": None,  # Not needed for delete
                                            "p_uploaded_at": None,  # Not needed for delete
                                            "p_size": None,
                                            "p_file_path": item_path,
                                        },
                                    )
                                    .execute()
                                )
                                app.logger.info(
                                    f"🔺 Successfully deleted metadata for file: {item_path}"
                                )
                                app.logger.info(f"🔺 Metadata response: {response}")
                            except Exception as metadata_error:
                                app.logger.error(
                                    f"❌ Failed to delete metadata for file {item_path}: {str(metadata_error)}"
                                )
                                # Continue with file deletion even if metadata deletion fails

                            # Delete the actual file
                            supabase.storage.from_("documents").remove([item_path])

                            # Delete related Neo4j graph data for this file
                            try:
                                # Get document_id from database instead of the filename
                                doc_result = (
                                    supabase.postgrest.schema("esg_data")
                                    .table("documents")
                                    .select("id")
                                    .eq("file_path", item_path)
                                    .execute()
                                )

                                if (
                                    doc_result
                                    and doc_result.data
                                    and len(doc_result.data) > 0
                                ):
                                    document_id = doc_result.data[0]["id"]
                                    app.logger.info(
                                        f"🔍 Found document ID: {document_id} for file: {item_path}"
                                    )

                                    rag_api_url = "http://localhost:6050/api/v1/delete-graph-entity"

                                    import requests

                                    response = requests.post(
                                        rag_api_url,
                                        json={
                                            "user_id": request.user["id"],
                                            "document_id": document_id,
                                        },
                                        headers={"Content-Type": "application/json"},
                                    )

                                    if response.status_code == 200:
                                        app.logger.info(
                                            f"🔺 Successfully deleted Neo4j graph data for file: {item_path}"
                                        )
                                    else:
                                        app.logger.error(
                                            f"❌ Failed to delete Neo4j graph data with status {response.status_code}: {response.text}"
                                        )
                                else:
                                    app.logger.warning(
                                        f"⚠️ Could not find document ID for file: {item_path}"
                                    )
                            except Exception as neo4j_error:
                                app.logger.error(
                                    f"❌ Warning: Failed to delete Neo4j graph data: {str(neo4j_error)}"
                                )
                                # Continue with file deletion even if Neo4j deletion fails

                    # Finally delete the folder placeholder
                    folder_placeholder = os.path.join(folder_path, ".folder")
                    app.logger.info(
                        f"🔺 Deleting folder placeholder: {folder_placeholder}"
                    )
                    supabase.storage.from_("documents").remove([folder_placeholder])

                    # Delete the folder's metadata
                    try:
                        response = (
                            supabase.postgrest.schema("public")
                            .rpc(
                                "manage_document_metadata",
                                {
                                    "p_action": "delete",
                                    "p_user_id": request.user["id"],
                                    "p_file_name": None,  # Not needed for delete
                                    "p_file_type": None,  # Not needed for delete
                                    "p_uploaded_at": None,  # Not needed for delete
                                    "p_size": None,  # Not needed for delete
                                    "p_file_path": folder_path,
                                },
                            )
                            .execute()
                        )
                        app.logger.info(
                            f"🔺 Successfully deleted metadata for folder: {folder_path}"
                        )
                        app.logger.info(f"🔺 Metadata response: {response}")
                    except Exception as metadata_error:
                        app.logger.error(
                            f"❌ Failed to delete metadata for folder {folder_path}: {str(metadata_error)}"
                        )

                    app.logger.info(f"🔺 Successfully deleted folder: {folder_path}")
                    return True

                except Exception as folder_error:
                    app.logger.error(
                        f"❌ Failed to delete folder or its contents: {str(folder_error)}"
                    )
                    raise folder_error

            # Start the recursive deletion process
            delete_folder_recursive(path)

        app.logger.info(f"📥 API Response: Successfully deleted {path}")
        return jsonify({"success": True, "path": path}), 200
    except Exception as e:
        app.logger.error(f"❌ API Error in delete_item: {str(e)}")
        return jsonify({"error": str(e)}), 500


@app.route("/api/rename", methods=["POST"])
@require_auth
def rename_item():
    """Rename a file or folder."""
    try:
        data = request.json
        old_path = data.get("oldPath", "")
        new_name_or_path = data.get("newName", "")

        app.logger.info(f"📞 API Call - rename_item: {old_path} to {new_name_or_path}")

        # Normalize paths to use forward slashes, expected by Supabase storage
        old_path = old_path.replace("\\", "/")
        new_name_or_path = new_name_or_path.replace("\\", "/")

        if not old_path or not new_name_or_path:
            return jsonify({"error": "Missing required parameters"}), 400

        # Determine old parent directory and name
        if "/" in old_path:
            parent_dir = old_path.rsplit("/", 1)[0]
            old_name = old_path.rsplit("/", 1)[1]
        else:
            parent_dir = ""  # Root directory
            old_name = old_path

        # Determine the new path, the final name component, and the target parent directory
        if "/" in new_name_or_path:
            # Case 1: Input contains a path, indicating a move or rename-with-path
            new_path = new_name_or_path
            if "/" in new_path:
                target_parent_dir = new_path.rsplit("/", 1)[0]
                new_name_final = new_path.rsplit("/", 1)[
                    1
                ]  # Extract the final name part
            else:
                # Should not happen if '/' is in new_name_or_path, but handle defensively
                target_parent_dir = ""
                new_name_final = new_path
            app.logger.info(f"Detected operation to target path: {new_path}")
        else:
            # Case 2: Input is just a name (no slashes)
            new_name_final = new_name_or_path  # The provided value is just the new name

            # Case 2a: Check for move-to-root intention (name same, was in subfolder)
            if new_name_final == old_name and parent_dir != "":
                new_path = (
                    new_name_final  # The new path is just the filename at the root
                )
                target_parent_dir = ""  # Target is root
                app.logger.info(f"Detected move-to-root operation for {old_path}")
            # Case 2b: Simple rename within the original directory (name changed OR already in root)
            else:
                new_path = (
                    f"{parent_dir}/{new_name_final}" if parent_dir else new_name_final
                )
                target_parent_dir = parent_dir
                app.logger.info(
                    f"Detected simple rename within directory '{parent_dir}': {new_name_final}"
                )

        app.logger.info(
            f"🔄 Processing operation from {old_path} to {new_path} (target dir: '{target_parent_dir}', final name: '{new_name_final}')"
        )

        # Check if it's a file or folder
        # Heuristic: Check if the *old* name contained a dot. This might be fragile if folder names contain dots.
        # A better approach would be to *try* listing the old_path. If it succeeds, it's likely a folder.
        # However, sticking to the original logic for now to minimize changes.
        is_file = "." in old_name

        # First approach: Check if the target exists by trying to list parent directory
        try:
            # List the parent directory to see if the target name exists
            parent_contents = supabase.storage.from_("documents").list(
                path=target_parent_dir
            )

            # Check if the new name already exists in the parent directory
            for item in parent_contents:
                if item["name"] == new_name_final:
                    app.logger.error(
                        f"❌ An item named '{new_name_final}' already exists in directory '{target_parent_dir}'"
                    )
                    if is_file and item["id"] is None:
                        return (
                            jsonify(
                                {
                                    "error": f"Cannot rename to '{new_name_final}' because a folder with this name already exists"
                                }
                            ),
                            400,
                        )
                    elif not is_file and item["id"] is not None:
                        return (
                            jsonify(
                                {
                                    "error": f"Cannot rename to '{new_name_final}' because a file with this name already exists"
                                }
                            ),
                            400,
                        )
                    else:
                        return (
                            jsonify(
                                {
                                    "error": f"Cannot rename to '{new_name_final}' because an item with this name already exists"
                                }
                            ),
                            400,
                        )
        except Exception as check_error:
            app.logger.warning(
                f"⚠️ Could not check parent directory: {str(check_error)}"
            )
            if is_file:
                try:
                    # Try to get file metadata first (using get_public_url as a proxy for existence check)
                    supabase.storage.from_("documents").get_public_url(new_path)
                    # If the above line doesn't throw an error, the file exists
                    app.logger.error(
                        f"❌ File with path '{new_path}' already exists (fallback check)"
                    )
                    return (
                        jsonify(
                            {
                                "error": f"Cannot rename to '{new_name_final}' because a file with this name/path already exists"
                            }
                        ),
                        400,
                    )
                except Exception:
                    # If the existence check fails (throws an error), we assume the file doesn't exist
                    app.logger.info(
                        f"✅ Target file '{new_path}' likely does not exist (fallback check), proceeding with rename"
                    )
                    pass  # Continue to the rename operation

        # If we've reached here, the target doesn't exist (or we couldn't confirm its existence), so we proceed

        # Rename/Move operation for file or folder
        if is_file:  # Use the determined type from earlier
            # Supabase storage doesn't have a direct rename function, so we need to:
            # 1. Download the file
            # 2. Upload it with the new name
            # 3. Delete the old file
            try:
                # Download file data
                file_data = supabase.storage.from_("documents").download(old_path)

                # Determine content type based on extension
                content_type = "application/octet-stream"
                ext = new_path.split(".")[-1].lower() if "." in new_path else ""
                if ext == "pdf":
                    content_type = "application/pdf"
                elif ext == "xlsx":
                    content_type = "application/vnd.openxmlformats-officedocument.spreadsheetml.sheet"
                elif ext == "csv":
                    content_type = "text/csv"
                elif ext == "docx":
                    content_type = "application/vnd.openxmlformats-officedocument.wordprocessingml.document"

                # Upload with new name
                upload_response = supabase.storage.from_("documents").upload(
                    new_path, file_data, file_options={"contentType": content_type}
                )

                if upload_response:
                    # Create new metadata for the new path
                    try:
                        supabase.postgrest.schema("public").rpc(
                            "manage_document_metadata",
                            {
                                "p_action": "create",
                                "p_user_id": request.user["id"],
                                "p_file_name": new_name_final,
                                "p_file_type": content_type,
                                "p_uploaded_at": datetime.now()
                                .replace(tzinfo=None)
                                .isoformat(),
                                "p_size": str(len(file_data)),
                                "p_file_path": new_path,
                            },
                        ).execute()
                        app.logger.info(
                            f"📄 Created new metadata for renamed file: {new_path}"
                        )
                    except Exception as metadata_error:
                        app.logger.error(
                            f"❌ Failed to create new metadata: {str(metadata_error)}"
                        )

                    # Delete old file from storage
                    supabase.storage.from_("documents").remove([old_path])

                    # Delete old metadata
                    try:
                        supabase.postgrest.schema("public").rpc(
                            "manage_document_metadata",
                            {
                                "p_action": "delete",
                                "p_user_id": request.user["id"],
                                "p_file_path": old_path,
                            },
                        ).execute()
                        app.logger.info(f"🗑️ Deleted old metadata for: {old_path}")
                    except Exception as metadata_del_error:
                        app.logger.error(
                            f"❌ Failed to delete old metadata: {str(metadata_del_error)}"
                        )

                    app.logger.info(
                        f"📄 Successfully renamed file from {old_path} to {new_path}"
                    )
                else:
                    raise Exception("Failed to upload file with new name")
            except Exception as file_error:
                app.logger.error(f"❌ Failed to rename file: {str(file_error)}")
                try:
                    supabase.storage.from_("documents").remove([new_path])
                except:
                    pass
                raise file_error
        else:  # It's a folder
            try:
                # First check if the source folder exists
                try:
                    source_contents = supabase.storage.from_("documents").list(
                        path=old_path
                    )
                except Exception as source_error:
                    app.logger.error(f"❌ Source folder does not exist: {old_path}")
                    raise Exception(f"Source folder not found: {old_path}")

                # Create new folder placeholder
                try:
                    placeholder_path = f"{new_path}/.folder"
                    supabase.storage.from_("documents").upload(
                        placeholder_path,
                        "folder".encode(),
                        {"contentType": "application/x-directory"},
                    )
                    app.logger.info(
                        f"✅ Created new folder placeholder: {placeholder_path}"
                    )
                except Exception as ph_error:
                    if "Duplicate" in str(ph_error):
                        app.logger.warning(
                            f"⚠️ Folder placeholder already exists: {placeholder_path}"
                        )
                    else:
                        raise ph_error

                # Update folder metadata
                try:
                    # Create new metadata for the folder
                    supabase.postgrest.schema("public").rpc(
                        "manage_document_metadata",
                        {
                            "p_action": "create",
                            "p_user_id": request.user["id"],
                            "p_file_name": new_name_final,
                            "p_file_type": "folder",
                            "p_uploaded_at": datetime.now()
                            .replace(tzinfo=None)
                            .isoformat(),
                            "p_size": "0",
                            "p_file_path": new_path,
                        },
                    ).execute()
                    app.logger.info(f"✅ Created metadata for new folder: {new_path}")
                except Exception as folder_metadata_error:
                    app.logger.error(
                        f"❌ Failed to create folder metadata: {str(folder_metadata_error)}"
                    )
                    raise folder_metadata_error

                # If there are files in the folder, move them
                moved_files = []
                for item in source_contents:
                    if item["name"] == ".folder":
                        continue

                    old_item_path = f"{old_path}/{item['name']}"
                    new_item_path = f"{new_path}/{item['name']}"

                    if item["id"] is None:  # It's a subfolder
                        try:
                            # Create subfolder placeholder
                            supabase.storage.from_("documents").upload(
                                f"{new_item_path}/.folder",
                                "folder".encode(),
                                {"contentType": "application/x-directory"},
                            )
                            # Update subfolder metadata
                            supabase.postgrest.schema("public").rpc(
                                "manage_document_metadata",
                                {
                                    "p_action": "create",
                                    "p_user_id": request.user["id"],
                                    "p_file_name": item["name"],
                                    "p_file_type": "folder",
                                    "p_uploaded_at": datetime.now()
                                    .replace(tzinfo=None)
                                    .isoformat(),
                                    "p_size": "0",
                                    "p_file_path": new_item_path,
                                },
                            ).execute()
                            moved_files.append(old_item_path)
                        except Exception as subfolder_error:
                            if not "Duplicate" in str(subfolder_error):
                                raise subfolder_error
                    else:  # It's a file
                        try:
                            file_data = supabase.storage.from_("documents").download(
                                old_item_path
                            )
                            content_type = item.get("metadata", {}).get(
                                "mimetype", "application/octet-stream"
                            )

                            # Upload to new location
                            upload_response = supabase.storage.from_(
                                "documents"
                            ).upload(
                                new_item_path,
                                file_data,
                                file_options={"contentType": content_type},
                            )

                            if upload_response:
                                # Update file metadata
                                supabase.postgrest.schema("public").rpc(
                                    "manage_document_metadata",
                                    {
                                        "p_action": "create",
                                        "p_user_id": request.user["id"],
                                        "p_file_name": item["name"],
                                        "p_file_type": content_type,
                                        "p_uploaded_at": datetime.now()
                                        .replace(tzinfo=None)
                                        .isoformat(),
                                        "p_size": str(len(file_data)),
                                        "p_file_path": new_item_path,
                                    },
                                ).execute()
                                moved_files.append(old_item_path)
                        except Exception as file_error:
                            app.logger.error(
                                f"❌ Failed to move file {old_item_path}: {str(file_error)}"
                            )
                            raise file_error

                # Now delete the old folder structure
                try:
                    # Delete old files
                    for old_path_item in moved_files:
                        try:
                            supabase.storage.from_("documents").remove([old_path_item])
                            # Delete old metadata entry if it exists
                            supabase.postgrest.schema("public").rpc(
                                "manage_document_metadata",
                                {
                                    "p_action": "delete",
                                    "p_user_id": request.user["id"],
                                    "p_file_path": old_path_item,
                                },
                            ).execute()
                        except Exception as del_error:
                            app.logger.error(
                                f"Failed to delete original item {old_path_item}: {str(del_error)}"
                            )

                    # Delete old folder placeholder and metadata
                    try:
                        supabase.storage.from_("documents").remove(
                            [f"{old_path}/.folder"]
                        )
                        supabase.postgrest.schema("public").rpc(
                            "manage_document_metadata",
                            {
                                "p_action": "delete",
                                "p_user_id": request.user["id"],
                                "p_file_path": old_path,
                            },
                        ).execute()
                        app.logger.info(f"✅ Deleted old folder structure: {old_path}")
                    except Exception as folder_del_error:
                        app.logger.error(
                            f"Failed to delete old folder structure: {str(folder_del_error)}"
                        )
                        raise folder_del_error

                except Exception as cleanup_error:
                    app.logger.error(
                        f"❌ Failed to clean up old folder structure: {str(cleanup_error)}"
                    )
                    raise cleanup_error

                app.logger.info(
                    f"📁 Successfully renamed folder from {old_path} to {new_path}"
                )

            except Exception as folder_error:
                app.logger.error(f"❌ Failed to rename folder: {str(folder_error)}")
                # Clean up the new folder if the operation failed
                try:

                    def clean_folder(folder_path):
                        try:
                            contents = supabase.storage.from_("documents").list(
                                path=folder_path
                            )
                            for item in contents:
                                if item["id"] is not None:  # File
                                    item_path = f"{folder_path}/{item['name']}"
                                    try:
                                        supabase.storage.from_("documents").remove(
                                            [item_path]
                                        )
                                        # Delete new metadata entry if it exists
                                        supabase.postgrest.schema("public").rpc(
                                            "manage_document_metadata",
                                            {
                                                "p_action": "delete",
                                                "p_user_id": request.user["id"],
                                                "p_file_path": item_path,
                                            },
                                        ).execute()
                                        app.logger.info(
                                            f"🗑️ Cleanup: Deleted {item_path} and its metadata"
                                        )
                                    except Exception as del_error:
                                        app.logger.error(
                                            f"Cleanup: Failed to delete {item_path}: {str(del_error)}"
                                        )
                                elif item["name"] != ".folder":  # Subfolder
                                    child_path = f"{folder_path}/{item['name']}"
                                    clean_folder(child_path)
                            try:
                                placeholder = f"{folder_path}/.folder"
                                supabase.storage.from_("documents").remove(
                                    [placeholder]
                                )
                                # Delete folder metadata
                                supabase.postgrest.schema("public").rpc(
                                    "manage_document_metadata",
                                    {
                                        "p_action": "delete",
                                        "p_user_id": request.user["id"],
                                        "p_file_path": folder_path,
                                    },
                                ).execute()
                                app.logger.info(
                                    f"🗑️ Cleanup: Deleted placeholder {placeholder} and its metadata"
                                )
                            except Exception as ph_error:
                                app.logger.error(
                                    f"Cleanup: Failed to delete placeholder {folder_path}: {str(ph_error)}"
                                )
                        except Exception as list_error:
                            app.logger.error(
                                f"Cleanup: Failed to list contents of {folder_path}: {str(list_error)}"
                            )

                    clean_folder(new_path)
                except Exception as cleanup_error:
                    app.logger.error(
                        f"❌ Failed to clean up after failed rename: {str(cleanup_error)}"
                    )
                raise folder_error

        return jsonify({"success": True, "oldPath": old_path, "newPath": new_path}), 200
    except Exception as e:
        app.logger.error(f"❌ API Error in rename_item: {str(e)}")
        return jsonify({"error": str(e)}), 500


# Analytics API endpoints
@app.route("/api/analytics/metrics", methods=["GET"])
@require_auth
def get_metrics():
    """Get ESG metrics and KPIs."""
    try:
        app.logger.info("📊 API Call - get_metrics")
        # Mock response
        metrics = {
            "environmental": {
                "carbon_emissions": {"value": 1250.5, "unit": "tons", "trend": -5.2},
                "energy_consumption": {"value": 45000, "unit": "kWh", "trend": -2.1},
                "waste_management": {"value": 85.5, "unit": "tons", "trend": -10.0},
            },
            "social": {
                "employee_satisfaction": {"value": 4.2, "unit": "score", "trend": 0.3},
                "diversity_ratio": {"value": 42, "unit": "percent", "trend": 5.0},
                "training_hours": {"value": 1200, "unit": "hours", "trend": 15.0},
            },
            "governance": {
                "board_diversity": {"value": 38, "unit": "percent", "trend": 8.0},
                "compliance_rate": {"value": 98.5, "unit": "percent", "trend": 1.5},
                "risk_assessment": {"value": 4.5, "unit": "score", "trend": 0.2},
            },
        }
        app.logger.info("📥 API Response: Metrics data sent")
        return jsonify(metrics), 200
    except Exception as e:
        app.logger.error(f"❌ API Error in get_metrics: {str(e)}")
        return jsonify({"error": str(e)}), 500


@app.route("/api/analytics/data-chunks", methods=["GET"])
@require_auth
def get_data_chunks():
    """Get available data chunks for chart generation."""
    try:
        app.logger.info("📊 API Call - get_data_chunks")

        # Mock response with available data chunks
        chunks = [
            {
                "id": "carbon_emissions_2023",
                "name": "Carbon Emissions 2023",
                "description": "Monthly carbon emissions data for 2023",
                "category": "Environmental",
                "updated_at": datetime.now().isoformat(),
            },
            {
                "id": "energy_consumption_quarterly",
                "name": "Energy Consumption (Quarterly)",
                "description": "Quarterly energy consumption over the past 3 years",
                "category": "Environmental",
                "updated_at": datetime.now().isoformat(),
            },
            {
                "id": "diversity_metrics_2023",
                "name": "Diversity Metrics 2023",
                "description": "Diversity statistics across departments",
                "category": "Social",
                "updated_at": datetime.now().isoformat(),
            },
            {
                "id": "governance_compliance",
                "name": "Governance Compliance",
                "description": "Compliance metrics by region",
                "category": "Governance",
                "updated_at": datetime.now().isoformat(),
            },
        ]

        app.logger.info(f"📥 API Response: Sent {len(chunks)} data chunks")
        return jsonify(chunks), 200
    except Exception as e:
        app.logger.error(f"❌ API Error in get_data_chunks: {str(e)}")
        return jsonify({"error": str(e)}), 500


@app.route("/api/analytics/data-chunks/<chunk_id>", methods=["GET"])
@require_auth
def get_data_chunk(chunk_id):
    """Get chart data for a specific data chunk."""
    try:
        app.logger.info(f"📊 API Call - get_data_chunk: {chunk_id}")

        # Mock responses based on chunk_id
        chart_data = {}

        if chunk_id == "carbon_emissions_2023":
            chart_data = {
                "title": "Carbon Emissions 2023",
                "type": "bar",
                "labels": [
                    "Jan",
                    "Feb",
                    "Mar",
                    "Apr",
                    "May",
                    "Jun",
                    "Jul",
                    "Aug",
                    "Sep",
                    "Oct",
                    "Nov",
                    "Dec",
                ],
                "series": [
                    {
                        "name": "Office Emissions",
                        "data": [42, 38, 35, 40, 36, 33, 34, 31, 35, 32, 29, 25],
                    },
                    {
                        "name": "Manufacturing",
                        "data": [65, 59, 80, 81, 56, 55, 60, 58, 56, 52, 49, 48],
                    },
                    {
                        "name": "Transportation",
                        "data": [28, 25, 26, 32, 30, 27, 29, 28, 25, 23, 24, 20],
                    },
                ],
            }
        elif chunk_id == "energy_consumption_quarterly":
            chart_data = {
                "title": "Energy Consumption (Quarterly)",
                "type": "line",
                "labels": [
                    "Q1 2021",
                    "Q2 2021",
                    "Q3 2021",
                    "Q4 2021",
                    "Q1 2022",
                    "Q2 2022",
                    "Q3 2022",
                    "Q4 2022",
                    "Q1 2023",
                    "Q2 2023",
                    "Q3 2023",
                    "Q4 2023",
                ],
                "series": [
                    {
                        "name": "Electricity (kWh)",
                        "data": [
                            48000,
                            46500,
                            47200,
                            45800,
                            44900,
                            43500,
                            42800,
                            41200,
                            40500,
                            38900,
                            37500,
                            36200,
                        ],
                    },
                    {
                        "name": "Natural Gas (therms)",
                        "data": [
                            12500,
                            9800,
                            8500,
                            13200,
                            11900,
                            9200,
                            7900,
                            12600,
                            10800,
                            8600,
                            7200,
                            11500,
                        ],
                    },
                ],
            }
        elif chunk_id == "diversity_metrics_2023":
            chart_data = {
                "title": "Diversity Metrics 2023",
                "type": "bar",
                "labels": [
                    "Engineering",
                    "Marketing",
                    "Operations",
                    "Finance",
                    "HR",
                    "Sales",
                    "Executive",
                ],
                "series": [
                    {"name": "Women", "data": [35, 62, 48, 53, 72, 45, 38]},
                    {
                        "name": "Underrepresented Minorities",
                        "data": [28, 32, 29, 25, 35, 30, 22],
                    },
                    {"name": "Veterans", "data": [8, 5, 12, 7, 6, 9, 10]},
                ],
            }
        elif chunk_id == "governance_compliance":
            chart_data = {
                "title": "Governance Compliance",
                "type": "donut",
                "labels": [
                    "North America",
                    "Europe",
                    "Asia Pacific",
                    "Latin America",
                    "Africa",
                ],
                "series": [{"name": "Compliance Rate", "data": [98, 97, 92, 88, 85]}],
            }
        else:
            chart_data = {
                "title": "Sample Data",
                "type": "bar",
                "labels": ["Jan", "Feb", "Mar", "Apr", "May"],
                "series": [
                    {"name": "Series 1", "data": [40, 30, 20, 27, 18]},
                    {"name": "Series 2", "data": [24, 13, 98, 39, 48]},
                    {"name": "Series 3", "data": [65, 45, 35, 20, 75]},
                ],
            }

        app.logger.info(f"📥 API Response: Sent chart data for chunk {chunk_id}")
        return jsonify(chart_data), 200
    except Exception as e:
        app.logger.error(f"❌ API Error in get_data_chunk: {str(e)}")
        return jsonify({"error": str(e)}), 500


@app.route("/api/analytics/reports", methods=["GET"])
@require_auth
def get_reports():
    """Get generated ESG reports."""
    try:
        app.logger.info("📊 API Call - get_reports")

        # Get user ID from the authenticated request
        user_id = request.user["id"]

        # In a real implementation, we would query the database for reports
        # associated with this user's organization.
        # For now, return a more detailed mock response

        current_date = datetime.now()

        # Create mock report data
        recent_reports = [
            {
                "id": "rep_001",
                "name": "Q4 2023 ESG Report",
                "type": "GRI",
                "generated_at": (current_date - timedelta(days=30)).isoformat(),
                "status": "completed",
                "files": ["file1", "file2", "file3"],
                "metrics": {
                    "environmental_score": 82,
                    "social_score": 78,
                    "governance_score": 91,
                },
            },
            {
                "id": "rep_002",
                "name": "Annual Sustainability Report 2023",
                "type": "SASB",
                "generated_at": (current_date - timedelta(days=60)).isoformat(),
                "status": "completed",
                "files": ["file1", "file4"],
                "metrics": {
                    "environmental_score": 79,
                    "social_score": 85,
                    "governance_score": 88,
                },
            },
            {
                "id": "rep_003",
                "name": "Q1 2024 ESG Report",
                "type": "GRI",
                "generated_at": (current_date - timedelta(days=15)).isoformat(),
                "status": "pending_review",
                "files": ["file3", "file5"],
                "metrics": {
                    "environmental_score": 84,
                    "social_score": 79,
                    "governance_score": 90,
                },
            },
        ]

        scheduled_reports = [
            {
                "id": "rep_004",
                "name": "Q2 2024 ESG Report",
                "type": "GRI",
                "scheduled_for": (current_date + timedelta(days=15)).isoformat(),
                "status": "scheduled",
                "template": "quarterly_report_template",
                "files": [],
            },
            {
                "id": "rep_005",
                "name": "Climate Risk Assessment",
                "type": "TCFD",
                "scheduled_for": (current_date + timedelta(days=30)).isoformat(),
                "status": "scheduled",
                "template": "climate_risk_template",
                "files": [],
            },
        ]

        # Try to get the storage file list to associate real files with reports
        try:
            storage_files = supabase.storage.from_("documents").list()
            file_ids = [file["id"] for file in storage_files if file["id"] is not None]

            # Assign real file IDs to reports if available
            for report in recent_reports:
                if file_ids:
                    # Assign up to 3 random files to each report
                    num_files = min(3, len(file_ids))
                    report["files"] = [file_ids[i] for i in range(num_files)]

        except Exception as file_error:
            app.logger.warning(
                f"Could not retrieve file list for reports: {str(file_error)}"
            )

        reports = {
            "recent_reports": recent_reports,
            "scheduled_reports": scheduled_reports,
        }

        app.logger.info(
            f"📥 API Response: Sent {len(recent_reports)} recent reports and {len(scheduled_reports)} scheduled reports"
        )
        return jsonify(reports), 200

    except Exception as e:
        app.logger.error(f"❌ API Error in get_reports: {str(e)}")
        return jsonify({"error": str(e)}), 500


@app.route("/api/analytics/trends", methods=["GET"])
@require_auth
def get_trends():
    """Get ESG metric trends over time."""
    try:
        app.logger.info("📊 API Call - get_trends")
        period = request.args.get("period", "yearly")  # yearly, quarterly, monthly
        metric = request.args.get("metric", "all")

        # Mock response
        trends = {
            "timeline": ["2023-Q1", "2023-Q2", "2023-Q3", "2023-Q4"],
            "metrics": {
                "carbon_emissions": [1300, 1280, 1265, 1250.5],
                "energy_consumption": [48000, 47000, 46000, 45000],
                "waste_management": [95, 92, 88, 85.5],
            },
            "benchmarks": {
                "industry_average": {
                    "carbon_emissions": 1400,
                    "energy_consumption": 50000,
                    "waste_management": 100,
                }
            },
        }
        app.logger.info("📥 API Response: Trends data sent")
        return jsonify(trends), 200
    except Exception as e:
        app.logger.error(f"❌ API Error in get_trends: {str(e)}")
        return jsonify({"error": str(e)}), 500


@app.route("/api/analytics/benchmarks", methods=["GET"])
@require_auth
def get_benchmarks():
    """Get industry benchmarks and comparisons."""
    try:
        app.logger.info("📊 API Call - get_benchmarks")
        industry = request.args.get("industry", "technology")

        # Mock response
        benchmarks = {
            "industry_averages": {
                "environmental": {
                    "carbon_emissions": 1400,
                    "energy_consumption": 50000,
                    "waste_management": 100,
                },
                "social": {
                    "employee_satisfaction": 3.8,
                    "diversity_ratio": 35,
                    "training_hours": 800,
                },
                "governance": {
                    "board_diversity": 30,
                    "compliance_rate": 95,
                    "risk_assessment": 4.0,
                },
            },
            "rankings": {"overall": 12, "total_companies": 100, "percentile": 88},
            "peer_comparison": {
                "better_than": 75,
                "areas_of_improvement": ["waste_management", "training_hours"],
                "leading_in": ["carbon_emissions", "board_diversity"],
            },
        }
        app.logger.info("📥 API Response: Benchmarks data sent")
        return jsonify(benchmarks), 200
    except Exception as e:
        app.logger.error(f"❌ API Error in get_benchmarks: {str(e)}")
        return jsonify({"error": str(e)}), 500


@app.route("/api/analytics/generate-report", methods=["POST"])
@require_auth
def generate_report():
    """Generate a new ESG report."""
    try:
        app.logger.info("📊 API Call - generate_report")
        data = request.json
        report_type = data.get("type", "quarterly")

        # Mock response
        response = {
            "report_id": str(uuid.uuid4()),
            "status": "processing",
            "estimated_completion": "2024-03-08T15:00:00Z",
            "type": report_type,
            "notification": "You will be notified when the report is ready.",
        }
        app.logger.info("📥 API Response: Report generation initiated")
        return jsonify(response), 200
    except Exception as e:
        app.logger.error(f"❌ API Error in generate_report: {str(e)}")
        return jsonify({"error": str(e)}), 500


@app.route("/api/analytics/report-status/<report_id>", methods=["GET"])
@require_auth
def get_report_status(report_id):
    """Get the status of a report generation process."""
    try:
        app.logger.info(f"📊 API Call - get_report_status: {report_id}")

        # Mock response
        status = {
            "report_id": report_id,
            "status": "processing",
            "progress": 65,
            "current_step": "Analyzing environmental metrics",
            "steps_completed": ["Data collection", "Validation", "Initial analysis"],
            "steps_remaining": ["Final review", "PDF generation"],
            "estimated_completion": "2024-03-08T15:00:00Z",
        }
        app.logger.info("📥 API Response: Report status sent")
        return jsonify(status), 200
    except Exception as e:
        app.logger.error(f"❌ API Error in get_report_status: {str(e)}")
        return jsonify({"error": str(e)}), 500


def create_embeddings_batch(
    texts: list[str], model: str = "text-embedding-3-small"
) -> list[dict]:
    """
    Create embeddings for multiple texts in batch using OpenAI's API.

    Args:
        texts (list[str]): List of texts to create embeddings for
        model (str): The OpenAI model to use for embeddings. Defaults to text-embedding-3-small.

    Returns:
        list[dict]: A list of dictionaries containing embeddings and metadata

    Raises:
        Exception: If the OpenAI API call fails
    """
    try:
        app.logger.info(f"🔄 Creating embeddings for {len(texts)} texts")

        # Create embeddings in batch using OpenAI's API
        response = client.embeddings.create(
            model=model, input=texts, encoding_format="float"
        )

        # Process each embedding and create metadata
        results = []
        for i, embedding_data in enumerate(response.data):
            embedding = embedding_data.embedding
            metadata = {
                "model": model,
                "timestamp": datetime.now().isoformat(),
                "dimensions": len(embedding),
                "text_length": len(texts[i]),
            }

            results.append({"embedding": embedding, "metadata": metadata})

        app.logger.info(f"✅ Successfully created {len(results)} embeddings")
        return results

    except Exception as e:
        app.logger.error(f"❌ Error creating embeddings batch: {str(e)}")
        raise Exception(f"Failed to create embeddings batch: {str(e)}")


@app.route("/api/chunked-files", methods=["GET"])
<<<<<<< HEAD
@require_auth
def get_chunked_files():
    """
    Return a list of files that have been chunked, with chunk count and latest chunked time.
    """
    try:
        # 1. query all chunk stats
        chunk_stats_resp = (
            supabase.postgrest.schema("esg_data")
            .table("document_chunks")
            .select("document_id, created_at")
            .execute()
        )
        chunk_rows = chunk_stats_resp.data

        # 2. count chunk number and latest time for each document_id
        from collections import defaultdict

        chunk_map = defaultdict(lambda: {"chunk_count": 0, "chunked_at": None})
        for row in chunk_rows:
            doc_id = row["document_id"]
            chunk_map[doc_id]["chunk_count"] += 1
            # get the latest created_at
            if (
                chunk_map[doc_id]["chunked_at"] is None
                or row["created_at"] > chunk_map[doc_id]["chunked_at"]
            ):
                chunk_map[doc_id]["chunked_at"] = row["created_at"]

        document_ids = list(chunk_map.keys())
        if not document_ids:
            return jsonify({"chunked_files": []}), 200

        # 3. batch query file names
        docs_resp = (
            supabase.postgrest.schema("esg_data")
            .table("documents")
            .select("id, file_name")
            .in_("id", document_ids)
            .execute()
        )
        docs = {doc["id"]: doc["file_name"] for doc in docs_resp.data}

        # 4. assemble the result
        result = []
        for doc_id, stats in chunk_map.items():
            result.append(
                {
                    "id": doc_id,
                    "name": docs.get(doc_id, "Unknown"),
                    "chunk_count": stats["chunk_count"],
                    "chunked_at": stats["chunked_at"],
                }
            )

        return jsonify({"chunked_files": result}), 200

    except Exception as e:
        app.logger.error(f"❌ API Error in get_chunked_files: {str(e)}")
        return jsonify({"error": str(e)}), 500


@app.route("/api/create-graph", methods=["POST"])
@require_auth
def create_graph():
    """
    Create a subgraph in neo4j for a specific user, given the attached document ids for the platform.

    Args:
        document_ids (list[str]): List of document ids to create a subgraph for
        user_id (str): The user id to create the subgraph for

    Returns:
        str: The id of the created subgraph

    Raises:
        Exception: If the subgraph creation fails
=======
@require_auth
def get_chunked_files():
    """
    Return a list of files that have been chunked, with chunk count and latest chunked time.
>>>>>>> c0e5f2f4
    """
    # Enforce application/json content type
    if not request.is_json:
        return jsonify({"error": "Content-Type must be application/json"}), 415
    try:
<<<<<<< HEAD
        app.logger.info("📊 API Call - create_graph")
        data = request.get_json()
        document_ids = data.get("document_ids")
        user_id = data.get("user_id")

        # 1. get the entities and relationships from supabase based on the chunk ids/ document ids
        entities = (
            supabase.postgrest.schema("esg_data")
            .table("entities")
            .select("*")
            .in_("document_id", document_ids)
            .execute()
        )

        relationships = (
            supabase.postgrest.schema("esg_data")
            .table("relationships")
            .select("*")
            .in_("document_id", document_ids)
            .execute()
        )

        # call the rag/app.py create_graph endpoint to create the subgraph
        response = requests.post(
            "http://localhost:6050/api/v1/create-graph",
            json={
                "entities": entities.data,
                "relationships": relationships.data,
                "user_id": user_id,
            },
        )
        if response.status_code != 200:
            return jsonify({"error": "Failed to create subgraph"}), response.status_code

        return jsonify({"subgraph_id": "123"}), 200

    except Exception as e:
        app.logger.error(f"❌ API Error in create_graph: {str(e)}")
        return jsonify({"error": str(e)}), 500


@app.route("/api/analytics/excel-files", methods=["GET"])
@require_auth
def get_excel_files():
    """Get list of available Excel and CSV files from Supabase storage."""
    try:
        app.logger.info("📊 API Call - get_excel_files")

        # List all files in the documents bucket
        response = supabase.storage.from_("documents").list()

        if response:
            # Filter Excel files
            excel_files = [
                {
                    "name": item["name"],
                    "path": item["name"],
                    "size": item.get("metadata", {}).get("size"),
                    "modified": item.get("created_at"),
                }
                for item in response
                if item["name"].lower().endswith((".xlsx", ".xls"))
            ]

            # Filter CSV files
            csv_files = [
                {
                    "name": item["name"],
                    "path": item["name"],
                    "size": item.get("metadata", {}).get("size"),
                    "modified": item.get("created_at"),
                }
                for item in response
                if item["name"].lower().endswith(".csv")
            ]

            app.logger.info(
                f"📥 API Response: Found {len(excel_files)} Excel files and {len(csv_files)} CSV files"
            )
            return jsonify({"excel": excel_files, "csv": csv_files}), 200
        else:
            app.logger.info("🤷 No files found in storage")
            return jsonify({"excel": [], "csv": []}), 200
=======
        # 1. query all chunk stats
        chunk_stats_resp = (
            supabase.postgrest.schema("esg_data")
            .table("document_chunks")
            .select("document_id, created_at")
            .execute()
        )
        chunk_rows = chunk_stats_resp.data

        # 2. count chunk number and latest time for each document_id
        from collections import defaultdict

        chunk_map = defaultdict(lambda: {"chunk_count": 0, "chunked_at": None})
        for row in chunk_rows:
            doc_id = row["document_id"]
            chunk_map[doc_id]["chunk_count"] += 1
            # get the latest created_at
            if (
                chunk_map[doc_id]["chunked_at"] is None
                or row["created_at"] > chunk_map[doc_id]["chunked_at"]
            ):
                chunk_map[doc_id]["chunked_at"] = row["created_at"]

        document_ids = list(chunk_map.keys())
        if not document_ids:
            return jsonify({"chunked_files": []}), 200

        # 3. batch query file names
        docs_resp = (
            supabase.postgrest.schema("esg_data")
            .table("documents")
            .select("id, file_name")
            .in_("id", document_ids)
            .execute()
        )
        docs = {doc["id"]: doc["file_name"] for doc in docs_resp.data}

        # 4. assemble the result
        result = []
        for doc_id, stats in chunk_map.items():
            result.append(
                {
                    "id": doc_id,
                    "name": docs.get(doc_id, "Unknown"),
                    "chunk_count": stats["chunk_count"],
                    "chunked_at": stats["chunked_at"],
                }
            )

        return jsonify({"chunked_files": result}), 200
>>>>>>> c0e5f2f4

    except Exception as e:
        app.logger.error(f"❌ API Error in get_chunked_files: {str(e)}")
        return jsonify({"error": str(e)}), 500


<<<<<<< HEAD
# <<< NEW ENDPOINT FOR SPREADSHEET ANALYSIS >>>
@app.route("/api/analyze-sheet", methods=["POST"])
# @require_auth # Temporarily disable auth for easier testing if needed, re-enable later
def analyze_sheet():
    """Analyzes an uploaded Excel/CSV file for table data and chart payloads."""
    logger = app.logger  # Use Flask app logger
    logger.info("📞 API Call - analyze_sheet")
=======
@app.route("/api/create-graph", methods=["POST"])
@require_auth
def create_graph():
    """
    Create a subgraph in neo4j for a specific user, given the attached document ids for the platform.
>>>>>>> c0e5f2f4

    Args:
        document_ids (list[str]): List of document ids to create a subgraph for
        user_id (str): The user id to create the subgraph for

    Returns:
        str: The id of the created subgraph

    Raises:
        Exception: If the subgraph creation fails
    """
    # Enforce application/json content type
    if not request.is_json:
        return jsonify({"error": "Content-Type must be application/json"}), 415
    try:
        app.logger.info("📊 API Call - create_graph")
        data = request.get_json()
        document_ids = data.get("document_ids")
        user_id = data.get("user_id")

        # 1. get the entities and relationships from supabase based on the chunk ids/ document ids
        entities = (
            supabase.postgrest.schema("esg_data")
            .table("entities")
            .select("*")
            .in_("document_id", document_ids)
            .execute()
        )

        relationships = (
            supabase.postgrest.schema("esg_data")
            .table("relationships")
            .select("*")
            .in_("document_id", document_ids)
            .execute()
        )

<<<<<<< HEAD
    # Check for allowed extensions (optional but recommended)
    allowed_extensions = {".xlsx", ".xls", ".csv"}
    file_ext = os.path.splitext(filename)[1].lower()
    if file_ext not in allowed_extensions:
        logger.warning(f"Invalid file type received: {file_ext}")
        return (
            jsonify({"error": f"Invalid file type. Allowed: {allowed_extensions}"}),
            400,
        )

    try:
        # Read file content into BytesIO for ETL processing
        file_content = file.read()
        file_stream = io.BytesIO(file_content)

        # Ensure stream position is at the beginning
        file_stream.seek(0)

        # Import the ETL function locally to avoid circular dependencies if any
        from utils.robust_etl import etl_to_chart_payload

        logger.info(f"Calling etl_to_chart_payload for {filename}")
        # Call the refactored ETL function
        etl_result = etl_to_chart_payload(fp=file_stream, original_filename=filename)

        # Close the stream
        file_stream.close()

        logger.info(
            f"ETL completed for {filename}. Processed tables: {etl_result.get('tableCount', 0)}"
        )
        # Return the result from the ETL function
        # The ETL function now includes error details in its return structure
        status_code = 500 if etl_result.get("error") else 200
        return jsonify(etl_result), status_code

    except Exception as e:
        logger.error(f"❌ API Error in analyze_sheet: {str(e)}", exc_info=True)
        # Construct error response consistent with ETL function's error format
        error_payload = {
            "tables": [],
            "tableCount": 0,
            "fileMetadata": {
                "filename": filename,
                "duration": 0,
            },  # Duration not applicable here
            "error": True,
            "errorType": "api_error",
            "message": f"API error during analysis: {str(e)}",
            "errorDetails": str(e),
        }
        return jsonify(error_payload), 500
=======
        # call the rag/app.py create_graph endpoint to create the subgraph
        response = requests.post(
            "http://localhost:6050/api/v1/create-graph",
            json={
                "entities": entities.data,
                "relationships": relationships.data,
                "user_id": user_id,
            },
        )
        if response.status_code != 200:
            return jsonify({"error": "Failed to create subgraph"}), response.status_code

        return jsonify({"subgraph_id": "123"}), 200

    except Exception as e:
        app.logger.error(f"❌ API Error in create_graph: {str(e)}")
        return jsonify({"error": str(e)}), 500
>>>>>>> c0e5f2f4


@app.route("/api/analytics/excel-data", methods=["GET"])
@require_auth
def get_excel_data():
    """
    Process Excel/CSV file directly from Supabase storage and return the processed data.
    Uses robust_etl utility for advanced file parsing, layout detection, and data transformation.
    Returns a structured response with potentially multiple detected tables.
    """
    try:
        file_name = request.args.get("file_name")

        if not file_name:
            app.logger.warning("Missing file_name parameter in get_excel_data")
            return jsonify({"error": "Missing file_name parameter"}), 400

        app.logger.info(f"API Call - get_excel_data for file: {file_name}")

        # 1. Download the file from Supabase storage
        app.logger.info(f"Downloading file from Supabase: {file_name}")
        try:
            # Download file data
            download_response = supabase.storage.from_("documents").download(file_name)
            file_data = download_response
            ext = file_name.split(".")[-1].lower() if "." in file_name else ""

            # Basic check for supported extensions (can be expanded)
            supported_extensions = {"xlsx", "xls", "csv", "xlsb", "tsv"}
            if ext not in supported_extensions:
                app.logger.warning(f"Unsupported file type requested: {ext}")
                return (
                    jsonify(
                        {
                            "error": f"Unsupported file type: {ext}. Only Excel and CSV files are supported."
                        }
                    ),
                    400,
                )

            app.logger.info(f"Downloaded {len(file_data)} bytes for {file_name}")

        except Exception as download_error:
            # More specific error handling for Supabase Storage
            error_message = str(download_error)
            status_code = 500
            if "NotFound" in error_message or "does not exist" in error_message:
                status_code = 404
                error_message = f"File not found in storage: {file_name}"
            else:
                error_message = f"Error downloading file from storage: {error_message}"

            app.logger.error(
                f"❌ Failed to download file from Supabase storage '{file_name}': {error_message}"
            )
            return jsonify({"error": error_message}), status_code

        # 2. Process the file using robust_etl utility
        try:
            from utils.robust_etl import etl_to_chart_payload
            import io

            # Use BytesIO to treat the downloaded bytes as a file
            file_stream = io.BytesIO(file_data)
            file_stream.seek(0)  # Ensure stream position is at the beginning

            # Call our robust ETL utility
            # Pass the original filename to ensure correct extension detection within ETL
            etl_response = etl_to_chart_payload(
                fp=file_stream, original_filename=file_name
            )

            # Close the stream
            file_stream.close()

            app.logger.info(
                f"Successfully processed {file_name} using robust ETL. Detected tables: {etl_response.get('tableCount', 0)}"
            )

            # Log the full payload before sending (optional, for debugging)
            # try:
            #     import json
            #     payload_str = json.dumps(etl_response, indent=2, default=str) # Use default=str for non-serializable types
            #     app.logger.debug(f"Payload being sent to frontend for {file_name}:\n{payload_str}")
            # except Exception as log_e:
            #     app.logger.error(f"Failed to log payload: {str(log_e)}")
            #     app.logger.debug(f"Raw payload (may contain non-serializable types): {etl_response}")

            # Return the structured response directly from the ETL function
            # Determine status code based on whether ETL reported an error
            status_code = 500 if etl_response.get("error") else 200
            return jsonify(etl_response), status_code

        except ValueError as ve:
            # Handle validation errors specifically from ETL utility
            app.logger.error(
                f"❌ File processing validation error for {file_name}: {str(ve)}"
            )
            # Return the error in the standard ETL response format
            error_payload = {
                "tables": [],
                "tableCount": 0,
                "fileMetadata": {"filename": file_name, "duration": 0},
                "error": True,
                "errorType": "etl_validation",
                "message": f"File processing error: {str(ve)}",
                "errorDetails": str(ve),
            }
            return jsonify(error_payload), 400  # Bad Request for validation issues

        except Exception as e:
            app.logger.error(
                f"❌ Unhandled error during ETL processing for {file_name}: {str(e)}",
                exc_info=True,
            )  # Log traceback
            # Return the error in the standard ETL response format
            error_payload = {
                "tables": [],
                "tableCount": 0,
                "fileMetadata": {"filename": file_name, "duration": 0},
                "error": True,
                "errorType": "etl_runtime",
                "message": f"Internal server error during ETL processing: {str(e)}",
                "errorDetails": traceback.format_exc(),  # Include traceback in details for debugging
            }
            return jsonify(error_payload), 500

    except Exception as e:
        app.logger.error(
            f"❌ API Error in get_excel_data (outer try): {str(e)}", exc_info=True
        )
        # Generic API error response
        return jsonify({"error": f"An unexpected error occurred: {str(e)}"}), 500


if __name__ == "__main__":
    app.run(debug=True, port=5050)<|MERGE_RESOLUTION|>--- conflicted
+++ resolved
@@ -292,7 +292,6 @@
 @app.route("/api/upload-file", methods=["POST"])
 @require_auth
 def upload_file():
-<<<<<<< HEAD
     """Upload a file to a specific path."""
     try:
         app.logger.info("📞 API Call - upload_file")
@@ -349,65 +348,6 @@
 
         app.logger.info(f"📥 API Response: {response}")
 
-=======
-    """
-    Endpoint to upload a file directly to Supabase storage.
-    """
-    try:
-        if 'file' not in request.files:
-            return jsonify({"error": "No file part in the request"}), 400
-
-        file = request.files['file']
-        if file.filename == '':
-            return jsonify({"error": "No selected file"}), 400
-
-        # Use the original filename, just make it secure
-        filename = secure_filename(file.filename)
-
-        # Get file size from request headers or calculate it
-        file_size = request.content_length
-        if not file_size or file_size == 0:
-            # If content_length is not in headers, calculate from file
-            file.seek(0, 2)  # Seek to end of file
-            file_size = file.tell()  # Get current position (file size)
-            file.seek(0)  # Reset to beginning of file
-
-        # Read the file data
-        file_data = file.read()
-
-        # Get path from form or default to root
-        path = request.form.get('path', '')
-        # Upload to Supabase with original filename
-        file_path = os.path.join(path, filename) if path else filename
-        response = supabase.storage.from_("documents").upload(
-            file_path, file_data, file_options={"contentType": file.content_type}
-        )
-
-        file_type = str(file.content_type)  # Ensure it's text type
-        uploaded_at = (
-            datetime.now().replace(tzinfo=None).isoformat()
-        )  # Remove timezone info
-
-        response = (
-            supabase.postgrest.schema("public")
-            .rpc(
-                "manage_document_metadata",
-                {
-                    "p_action": "create",
-                    "p_user_id": request.user["id"] if hasattr(request, 'user') and request.user else None,
-                    "p_file_name": filename,
-                    "p_file_type": file_type,
-                    "p_uploaded_at": uploaded_at,
-                    "p_size": str(file_size),
-                    "p_file_path": file_path,
-                },
-            )
-            .execute()
-        )
-
-        app.logger.info(f"📥 API Response: {response}")
-
->>>>>>> c0e5f2f4
         # Return the file path as the ID since Supabase storage doesn't return an ID
         return (
             jsonify(
@@ -420,10 +360,7 @@
             200,
         )
     except Exception as e:
-<<<<<<< HEAD
         # Reverted error logging and response
-=======
->>>>>>> c0e5f2f4
         app.logger.error(f"❌ API Error in upload_file: {str(e)}")
         return jsonify({"error": str(e)}), 500
 
@@ -2191,7 +2128,6 @@
 
 
 @app.route("/api/chunked-files", methods=["GET"])
-<<<<<<< HEAD
 @require_auth
 def get_chunked_files():
     """
@@ -2269,18 +2205,11 @@
 
     Raises:
         Exception: If the subgraph creation fails
-=======
-@require_auth
-def get_chunked_files():
-    """
-    Return a list of files that have been chunked, with chunk count and latest chunked time.
->>>>>>> c0e5f2f4
     """
     # Enforce application/json content type
     if not request.is_json:
         return jsonify({"error": "Content-Type must be application/json"}), 415
     try:
-<<<<<<< HEAD
         app.logger.info("📊 API Call - create_graph")
         data = request.get_json()
         document_ids = data.get("document_ids")
@@ -2364,65 +2293,12 @@
         else:
             app.logger.info("🤷 No files found in storage")
             return jsonify({"excel": [], "csv": []}), 200
-=======
-        # 1. query all chunk stats
-        chunk_stats_resp = (
-            supabase.postgrest.schema("esg_data")
-            .table("document_chunks")
-            .select("document_id, created_at")
-            .execute()
-        )
-        chunk_rows = chunk_stats_resp.data
-
-        # 2. count chunk number and latest time for each document_id
-        from collections import defaultdict
-
-        chunk_map = defaultdict(lambda: {"chunk_count": 0, "chunked_at": None})
-        for row in chunk_rows:
-            doc_id = row["document_id"]
-            chunk_map[doc_id]["chunk_count"] += 1
-            # get the latest created_at
-            if (
-                chunk_map[doc_id]["chunked_at"] is None
-                or row["created_at"] > chunk_map[doc_id]["chunked_at"]
-            ):
-                chunk_map[doc_id]["chunked_at"] = row["created_at"]
-
-        document_ids = list(chunk_map.keys())
-        if not document_ids:
-            return jsonify({"chunked_files": []}), 200
-
-        # 3. batch query file names
-        docs_resp = (
-            supabase.postgrest.schema("esg_data")
-            .table("documents")
-            .select("id, file_name")
-            .in_("id", document_ids)
-            .execute()
-        )
-        docs = {doc["id"]: doc["file_name"] for doc in docs_resp.data}
-
-        # 4. assemble the result
-        result = []
-        for doc_id, stats in chunk_map.items():
-            result.append(
-                {
-                    "id": doc_id,
-                    "name": docs.get(doc_id, "Unknown"),
-                    "chunk_count": stats["chunk_count"],
-                    "chunked_at": stats["chunked_at"],
-                }
-            )
-
-        return jsonify({"chunked_files": result}), 200
->>>>>>> c0e5f2f4
 
     except Exception as e:
         app.logger.error(f"❌ API Error in get_chunked_files: {str(e)}")
         return jsonify({"error": str(e)}), 500
 
 
-<<<<<<< HEAD
 # <<< NEW ENDPOINT FOR SPREADSHEET ANALYSIS >>>
 @app.route("/api/analyze-sheet", methods=["POST"])
 # @require_auth # Temporarily disable auth for easier testing if needed, re-enable later
@@ -2430,51 +2306,20 @@
     """Analyzes an uploaded Excel/CSV file for table data and chart payloads."""
     logger = app.logger  # Use Flask app logger
     logger.info("📞 API Call - analyze_sheet")
-=======
-@app.route("/api/create-graph", methods=["POST"])
-@require_auth
-def create_graph():
-    """
-    Create a subgraph in neo4j for a specific user, given the attached document ids for the platform.
->>>>>>> c0e5f2f4
-
-    Args:
-        document_ids (list[str]): List of document ids to create a subgraph for
-        user_id (str): The user id to create the subgraph for
-
-    Returns:
-        str: The id of the created subgraph
-
-    Raises:
-        Exception: If the subgraph creation fails
-    """
-    # Enforce application/json content type
-    if not request.is_json:
-        return jsonify({"error": "Content-Type must be application/json"}), 415
-    try:
-        app.logger.info("📊 API Call - create_graph")
-        data = request.get_json()
-        document_ids = data.get("document_ids")
-        user_id = data.get("user_id")
-
-        # 1. get the entities and relationships from supabase based on the chunk ids/ document ids
-        entities = (
-            supabase.postgrest.schema("esg_data")
-            .table("entities")
-            .select("*")
-            .in_("document_id", document_ids)
-            .execute()
-        )
-
-        relationships = (
-            supabase.postgrest.schema("esg_data")
-            .table("relationships")
-            .select("*")
-            .in_("document_id", document_ids)
-            .execute()
-        )
-
-<<<<<<< HEAD
+
+    if "file" not in request.files:
+        logger.warning("No file part in request.")
+        return jsonify({"error": "No file part"}), 400
+
+    file = request.files["file"]
+
+    if file.filename == "":
+        logger.warning("No selected file.")
+        return jsonify({"error": "No selected file"}), 400
+
+    filename = secure_filename(file.filename)
+    logger.info(f"Received file for analysis: {filename}")
+
     # Check for allowed extensions (optional but recommended)
     allowed_extensions = {".xlsx", ".xls", ".csv"}
     file_ext = os.path.splitext(filename)[1].lower()
@@ -2527,25 +2372,6 @@
             "errorDetails": str(e),
         }
         return jsonify(error_payload), 500
-=======
-        # call the rag/app.py create_graph endpoint to create the subgraph
-        response = requests.post(
-            "http://localhost:6050/api/v1/create-graph",
-            json={
-                "entities": entities.data,
-                "relationships": relationships.data,
-                "user_id": user_id,
-            },
-        )
-        if response.status_code != 200:
-            return jsonify({"error": "Failed to create subgraph"}), response.status_code
-
-        return jsonify({"subgraph_id": "123"}), 200
-
-    except Exception as e:
-        app.logger.error(f"❌ API Error in create_graph: {str(e)}")
-        return jsonify({"error": str(e)}), 500
->>>>>>> c0e5f2f4
 
 
 @app.route("/api/analytics/excel-data", methods=["GET"])
