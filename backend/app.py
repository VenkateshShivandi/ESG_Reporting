from flask import (
    Flask,
    render_template,
    request,
    jsonify,
    send_from_directory,
    send_file,
)
import os
from dotenv import load_dotenv
from security import require_auth, require_role
from flask_cors import CORS, cross_origin
import uuid
from werkzeug.utils import secure_filename
from datetime import datetime, timedelta
from supabase import create_client, Client
from openai import OpenAI
import time
import redis
from etl_docx.chunking import semantic_chunk_text
import json
import tempfile
import hashlib
<<<<<<< HEAD

=======
import tempfile
import requests
>>>>>>> 9f8ec6b1
# Load environment variables
load_dotenv(".env.local")


# Get Supabase credentials
SUPABASE_URL = os.getenv("SUPABASE_URL")
SUPABASE_ANON_KEY = os.getenv("SUPABASE_ANON_KEY")
SUPABASE_SERVICE_ROLE_KEY = os.getenv("SUPABASE_SERVICE_ROLE_KEY")
OPENAI_ASSISTANT_ID = os.getenv("OPENAI_ASSISTANT_ID")
REDIS_URL = os.getenv("REDIS_URL")
# Initialize OpenAI client
client = OpenAI(api_key=os.getenv("OPENAI_API_KEY"))

# Verify they exist
if not SUPABASE_URL or not SUPABASE_ANON_KEY or not SUPABASE_SERVICE_ROLE_KEY:
    raise ValueError("Missing Supabase credentials. Please check your .env file.")

# Initialize Flask app
app = Flask(__name__)
CORS(
    app,
    resources={
        r"/api/*": {
            "origins": ["http://localhost:3000", "http://127.0.0.1:3000"],
            "methods": ["GET", "POST", "DELETE"],
            "allow_headers": ["*"],
        }
    },
)

# Configure logging
if not app.debug:
    import logging
    from logging.handlers import RotatingFileHandler

    # Ensure log directory exists
    os.makedirs("logs", exist_ok=True)

    # Use RotatingFileHandler which handles file rotation automatically
    log_file = "logs/app.log"
    file_handler = RotatingFileHandler(
        log_file,
        maxBytes=10485760,  # 10MB max file size
        backupCount=3,  # Keep 3 backup files
    )
    file_handler.setFormatter(
        logging.Formatter(
            "%(asctime)s %(levelname)s: %(message)s [in %(pathname)s:%(lineno)d]"
        )
    )
    file_handler.setLevel(logging.INFO)
    app.logger.addHandler(file_handler)
    app.logger.setLevel(logging.INFO)
    app.logger.info("ESG Reporting API startup")

# Configure upload folder
UPLOAD_FOLDER = "uploads"
if not os.path.exists(UPLOAD_FOLDER):
    os.makedirs(UPLOAD_FOLDER)
    app.logger.info(f"Upload folder: {UPLOAD_FOLDER}")
app.config["UPLOAD_FOLDER"] = UPLOAD_FOLDER

# Add these constants after UPLOAD_FOLDER configuration
CHUNKS_DIR = os.path.join(UPLOAD_FOLDER, "chunks")
if not os.path.exists(CHUNKS_DIR):
    os.makedirs(CHUNKS_DIR)
    app.logger.info(f"Chunks folder: {CHUNKS_DIR}")

# Initialize Supabase client
supabase = create_client(SUPABASE_URL, SUPABASE_ANON_KEY)


@app.route("/")
def home():
    """Render the home page."""
    return render_template("index.html")


@app.route("/api/status")
def status():
    """Public endpoint to check API status."""
    return jsonify({"status": "operational", "api_version": "1.0.0"})


@app.route("/api/profile")
@require_auth
def user_profile():
    """Get the authenticated user's profile information."""
    # User data is added to request by the require_auth decorator

    return jsonify(
        {
            "id": request.user["id"],
            "email": request.user["email"],
            "role": request.user["role"],
            "provider": request.user.get("app_metadata", {}).get("provider", "email"),
        }
    )


@app.route("/api/esg-data")
@require_auth
def get_esg_data():
    """Get ESG data for the authenticated user's organization."""
    # In a real implementation, you would query your Supabase database here
    # Supabase RLS will automatically filter data based on the user's permissions

    # Mocked response for demonstration
    return jsonify(
        {
            "esg_metrics": [
                {
                    "id": "1",
                    "category": "Environment",
                    "name": "Carbon Emissions",
                    "value": 25.4,
                    "unit": "tons",
                    "year": 2023,
                    "quarter": "Q1",
                },
                {
                    "id": "2",
                    "category": "Social",
                    "name": "Employee Diversity",
                    "value": 78.3,
                    "unit": "percent",
                    "year": 2023,
                    "quarter": "Q1",
                },
            ]
        }
    )


@app.route("/api/admin/users")
@require_auth
@require_role(["admin"])
def get_all_users():
    """Admin endpoint to get all users (requires admin role)."""
    # In a real implementation, you would query your Supabase database
    # This is protected by the require_role decorator to ensure only admins can access

    return jsonify(
        {"message": "This endpoint is protected and only accessible to admins"}
    )


@app.route("/api/list-tree", methods=["GET"])
@require_auth
def list_tree():
    try:
        path = request.args.get("path", "")
        app.logger.info(f"📞 API Call - list_tree: Requested path={path}")

        # Get file list from Supabase
        response = supabase.storage.from_("documents").list(path=path)

        # Process the returned data
        files = []
        for item in response:
            # Skip the .folder placeholder files
            if item["name"] == ".folder":
                continue

            if item["id"] is None:
                # Folder
                files.append(
                    {
                        "id": None,
                        "name": item["name"],
                        "type": "folder",
                        "size": 0,
                        "modified": item.get("last_accessed_at"),
                        "path": path.split("/") if path else [],
                        "metadata": {
                            "mimetype": "folder",
                            "lastModified": None,
                            "contentLength": 0,
                        },
                        "created_at": item.get("created_at"),
                        "updated_at": item.get("updated_at"),
                    }
                )
            else:
                # File
                metadata = item.get("metadata", {}) or {}
                files.append(
                    {
                        "id": item["id"],
                        "name": item["name"],
                        "type": "file",
                        "size": metadata.get("size", 0),
                        "modified": item.get("last_accessed_at"),
                        "path": path.split("/") if path else [],
                        "metadata": {
                            "mimetype": metadata.get(
                                "mimetype", "application/octet-stream"
                            ),
                            "lastModified": metadata.get("lastModified"),
                            "contentLength": metadata.get("contentLength"),
                        },
                        "created_at": item.get("created_at"),
                        "updated_at": item.get("updated_at"),
                    }
                )

        app.logger.info(f"📤 Returning response: {files}")
        return jsonify(files), 200
    except Exception as e:
        app.logger.error(f"❌ API Error in list_tree: {str(e)}")
        return jsonify({"error": str(e)}), 500


@app.route("/api/upload-file", methods=["POST"])
@require_auth
def upload_file():
    """Upload a file to a specific path."""
    try:
        app.logger.info("📞 API Call - upload_file")
        if "file" not in request.files:
            return jsonify({"error": "No file part"}), 400

        file = request.files["file"]
        path = request.form.get("path", "")

        if file.filename == "":
            return jsonify({"error": "No selected file"}), 400

        # Use the original filename, just make it secure
        filename = secure_filename(file.filename)

        # Get file size from request headers or calculate it
        file_size = request.content_length
        if not file_size or file_size == 0:
            # If content_length is not in headers, calculate from file
            file.seek(0, 2)  # Seek to end of file
            file_size = file.tell()  # Get current position (file size)
            file.seek(0)  # Reset to beginning of file

        # Read the file data
        file_data = file.read()

        # Upload to Supabase with original filename
        file_path = os.path.join(path, filename) if path else filename
        response = supabase.storage.from_("documents").upload(
            file_path, file_data, file_options={"contentType": file.content_type}
        )

        file_type = str(file.content_type)  # Ensure it's text type
        uploaded_at = (
            datetime.now().replace(tzinfo=None).isoformat()
        )  # Remove timezone info

        response = supabase.rpc(
            "manage_document_metadata",
            {
                "p_action": "create",
                "p_user_id": request.user["id"],  # User ID is not needed for create
                "p_file_name": filename,
                "p_file_type": file_type,
                "p_uploaded_at": uploaded_at,
                "p_size": str(file_size),  # Convert to string
                "p_file_path": file_path,
            },
        ).execute()

        app.logger.info(f"📥 API Response: {response}")

        # Return the file path as the ID since Supabase storage doesn't return an ID
        return (
            jsonify(
                {
                    "fileId": file_path,
                    "name": filename,
                    "path": path.split("/") if path else [],
                }
            ),
            200,
        )
    except Exception as e:
        app.logger.error(f"❌ API Error in upload_file: {str(e)}")
        return jsonify({"error": str(e)}), 500


@app.route("/api/process-file", methods=["POST"])
@require_auth
def process_file():
    """Process a file by delegating chunking and embedding to the RAG microservice."""
    try:
        app.logger.info("📞 API Call - process_file")
<<<<<<< HEAD
        if "file" not in request.files:
            return jsonify({"error": "No file part"}), 400

        file = request.files["file"]
        file_type = file.filename.split(".")[-1].lower()

        # Mock processing result based on file type
        result = {
            "type": file_type,
            "filename": file.filename,
            "size": file.content_length,
            "processed_at": datetime.now().isoformat(),
        }

        # Add type-specific metadata
        if file_type == "pdf":
            result.update(
                {
                    "pages": 10,  # You would actually count pages
                    "metadata": {
                        "title": "Sample PDF",
                        "author": "ESG Reporter",
                        "creation_date": datetime.now().isoformat(),
                    },
                }
            )
        elif file_type in ["xlsx", "csv"]:
            result.update(
                {
                    "rows": 100,  # You would actually count rows
                    "columns": 5,  # You would actually count columns
                    "column_names": ["Date", "Metric", "Value", "Unit"],
                }
            )

        app.logger.info(f"📥 API Response: {result}")
        return jsonify(result)
=======
        if 'file' not in request.files:
            return jsonify({'error': 'No file part'}), 400

        file = request.files['file']
        filename = secure_filename(file.filename)
        suffix = os.path.splitext(filename)[1]
        tmp = tempfile.NamedTemporaryFile(delete=False, suffix=suffix)
        file.save(tmp.name)

        # Call RAG chunk API
        with open(tmp.name, 'rb') as f:
            chunk_resp = requests.post("http://localhost:6050/rag/chunk", files={'file': f})
        if not chunk_resp.ok:
            error = chunk_resp.json().get('error', chunk_resp.text)
            raise RuntimeError(f"RAG chunk API error: {error}")
        chunks = chunk_resp.json().get('chunks', [])

        # Call RAG embed API
        embed_resp = requests.post("http://localhost:6050/rag/embed", json={'chunks': chunks})
        if not embed_resp.ok:
            error = embed_resp.json().get('error', embed_resp.text)
            raise RuntimeError(f"RAG embed API error: {error}")
        embeddings = embed_resp.json().get('embeddings', [])

        # Attach embeddings to chunks
        for chunk, emb in zip(chunks, embeddings):
            chunk['embedding'] = emb

        os.unlink(tmp.name)
        app.logger.info(f"📥 API Response: Returning {len(chunks)} chunks")
        return jsonify({'chunks': chunks}), 200
>>>>>>> 9f8ec6b1
    except Exception as e:
        app.logger.error(f"❌ API Error in process_file: {str(e)}")
        return jsonify({"error": str(e)}), 500


@app.route("/api/create-folder", methods=["POST"])
@require_auth
def create_folder():
    """Create a new folder."""
    try:
        data = request.json
        name = data.get("name")
        path = data.get("path", "")

        app.logger.info(f"📞 API Call - create_folder: {name} in {path}")

        # Handle path - use path as-is since frontend sends it with proper separator
        # Windows uses backslashes, but we need to handle paths consistently with forward slashes
        folder_path = f"{path}/{name}" if path else name

        # Create a placeholder file path for the folder marker
        placeholder_path = f"{folder_path}/.folder"

        app.logger.info(
            f"Creating folder with path: {folder_path}, placeholder: {placeholder_path}"
        )

        # Create a placeholder file with minimal content
        response = supabase.storage.from_("documents").upload(
            placeholder_path,
            "folder".encode(),  # Convert string to bytes
            {"contentType": "application/x-directory"},
        )

        # Store folder metadata using RPC
        uploaded_at = (
            datetime.now().replace(tzinfo=None).isoformat()
        )  # Remove timezone info
        metadata_response = supabase.rpc(
            "manage_document_metadata",
            {
                "p_action": "create",
                "p_user_id": request.user["id"],
                "p_file_name": name,
                "p_file_type": "folder",  # Special type for folders
                "p_uploaded_at": uploaded_at,
                "p_size": "0",  # Folders themselves don't have a size
                "p_file_path": folder_path,
            },
        ).execute()

        app.logger.info(f"📥 API Response - Storage: {response}")
        app.logger.info(f"📥 API Response - Metadata: {metadata_response}")

        return (
            jsonify(
                {
                    "folderId": folder_path,
                    "name": name,
                    "path": path.split("/") if path else [],
                    "type": "folder",
                }
            ),
            200,
        )
    except Exception as e:
        app.logger.error(f"❌ API Error in create_folder: {str(e)}")
        return jsonify({"error": str(e)}), 500


@app.route("/api/files/<file_id>/download", methods=["GET"])
@require_auth
def get_download_url(file_id):
    """Get a download URL for a file."""
    try:
        app.logger.info(f"📞 API Call - get_download_url: {file_id}")

        # Generate signed URL from Supabase
        response = supabase.storage.from_("documents").create_signed_url(file_id, 3600)

        app.logger.info(f"📥 API Response: {response}")
        return jsonify({"url": response["signedURL"]})
    except Exception as e:
        app.logger.error(f"❌ API Error in get_download_url: {str(e)}")
        return jsonify({"error": str(e)}), 500


@app.route("/api/search-files", methods=["GET"])
@require_auth
def search_files():
    """Search for files."""
    try:
        query = request.args.get("query", "")
        file_type = request.args.get("type")
        path = request.args.get("path", "")

        app.logger.info(
            f"📞 API Call - search_files: query='{query}', type='{file_type}', path='{path}'"
        )

        if not query:
            return jsonify([]), 200

        # Fetch all files first (we'll filter them based on the search query)
        response = supabase.storage.from_("documents").list(path=path)

        # Prepare results
        results = []
        matched_files = []

        # First, filter files by name (case-insensitive)
        for item in response:
            if item["name"] == ".folder":
                continue

            # Skip folders if a file type is specified
            if file_type and item["id"] is None:
                continue

            # Only include files that match the query
            if query.lower() in item["name"].lower():
                if item["id"] is None:
                    # Folder
                    results.append(
                        {
                            "id": f"folder_{path}_{item['name']}",  # Generate a pseudo-ID for folders
                            "name": item["name"],
                            "type": "folder",
                            "size": 0,
                            "modified": item.get("last_accessed_at"),
                            "path": path.split("/") if path else [],
                            "metadata": {
                                "mimetype": "folder",
                                "lastModified": None,
                                "contentLength": 0,
                            },
                            "created_at": item.get("created_at"),
                            "updated_at": item.get("updated_at"),
                        }
                    )
                else:
                    # File
                    metadata = item.get("metadata", {}) or {}
                    results.append(
                        {
                            "id": item["id"],
                            "name": item["name"],
                            "type": "file",
                            "size": metadata.get("size", 0),
                            "modified": item.get("last_accessed_at"),
                            "path": path.split("/") if path else [],
                            "metadata": {
                                "mimetype": metadata.get(
                                    "mimetype", "application/octet-stream"
                                ),
                                "lastModified": metadata.get("lastModified"),
                                "contentLength": metadata.get("contentLength"),
                            },
                            "created_at": item.get("created_at"),
                            "updated_at": item.get("updated_at"),
                        }
                    )
                matched_files.append(item["name"])

        # Now search in subfolders if needed (but only if we have fewer than 5 matches so far)
        if len(results) < 5 and not file_type:
            folders = [
                item
                for item in response
                if item["id"] is None and item["name"] != ".folder"
            ]

            for folder in folders:
                if (
                    len(results) >= 10
                ):  # Limit total results to avoid too much recursion
                    break

                folder_path = f"{path}/{folder['name']}" if path else folder["name"]

                try:
                    # Recursively search in subfolders
                    with app.app_context():
                        # Simulate a request to our own endpoint
                        with app.test_request_context(
                            f"/api/search-files?query={query}&path={folder_path}",
                            headers={
                                "Authorization": request.headers.get("Authorization")
                            },
                        ):
                            # Get the response from our own function
                            sub_response = search_files()
                            # Extract the JSON data
                            sub_data = sub_response[0].json

                            # Add each result from subfolder
                            for item in sub_data:
                                # Avoid duplicates
                                if item["name"] not in matched_files:
                                    # Update path to include the subfolder
                                    if path:
                                        item["path"] = (
                                            path.split("/")
                                            + [folder["name"]]
                                            + item["path"][len(path.split("/")) :]
                                        )
                                    else:
                                        item["path"] = [folder["name"]] + item["path"]
                                    results.append(item)
                                    matched_files.append(item["name"])

                                    # Limit results
                                    if len(results) >= 10:
                                        break
                except Exception as subfolder_error:
                    app.logger.error(
                        f"Error searching in subfolder {folder_path}: {str(subfolder_error)}"
                    )

        # Sort results by relevance (exact matches first, then by name)
        results.sort(
            key=lambda x: (
                (
                    0
                    if x["name"].lower() == query.lower()
                    else (1 if x["name"].lower().startswith(query.lower()) else 2)
                ),
                x["name"],
            )
        )

        # Limit to maximum 10 results
        results = results[:10]

        app.logger.info(
            f"📥 API Response: Found {len(results)} matches for query '{query}'"
        )
        return jsonify(results), 200
    except Exception as e:
        app.logger.error(f"❌ API Error in search_files: {str(e)}")
        return jsonify({"error": str(e)}), 500


@app.route("/api/storage-quota", methods=["GET"])
@require_auth
def get_storage_quota():
    """Get storage quota information."""
    try:
        app.logger.info("📞 API Call - get_storage_quota")

        # Implement actual storage calculation here
        # This is a placeholder implementation
        quota = {
            "used": 1024 * 1024 * 500,  # 500MB
            "total": 1024 * 1024 * 1000,  # 1GB
            "percentage": 50,
        }

        app.logger.info(f"📥 API Response: {quota}")
        return jsonify(quota)
    except Exception as e:
        app.logger.error(f"❌ API Error in get_storage_quota: {str(e)}")
        return jsonify({"error": str(e)}), 500


def initialize_assistant():
    """Initialize the assistant."""
    try:
        # Initialize the assistant
        if OPENAI_ASSISTANT_ID:
            print("OPENAI_ASSISTANT_ID: ", OPENAI_ASSISTANT_ID)
            return OPENAI_ASSISTANT_ID
        else:
            response = client.beta.assistants.create(
                name="ESG Reporting Assistant",
                instructions="You are a helpful assistant that can answer questions about the ESG data.",
            )
            return response.id
    except Exception as e:
        app.logger.error(f"Error initializing assistant: {str(e)}")
        return None


@app.route("/api/chat", methods=["POST"])
def chat():
    """Chat with the AI."""
    try:
        if OPENAI_ASSISTANT_ID:
            assistant_id = OPENAI_ASSISTANT_ID
            print("OPENAI_ASSISTANT_ID: ", assistant_id)
        else:
            assistant_id = initialize_assistant()
            if not assistant_id:
                return jsonify({"error": "Failed to initialize assistant"}), 500

        # Get the user's message
        message = request.json.get("data", {}).get("content", "")
        # Create or retrieve thread
        if REDIS_URL:
            redis_client = redis.from_url(REDIS_URL)
            thread_id = redis_client.get("thread_id")
            if not thread_id:
                thread = client.beta.threads.create()
                thread_id = thread.id
                redis_client.set("thread_id", thread_id)
            else:
                # Convert bytes to string if needed
                thread_id = (
                    thread_id.decode("utf-8")
                    if isinstance(thread_id, bytes)
                    else thread_id
                )
        else:
            thread = client.beta.threads.create()
            thread_id = thread.id

        # Add the user's message to the thread
        client.beta.threads.messages.create(
            thread_id=thread_id,  # Use thread_id instead of thread.id
            role="user",
            content=message,
        )

        # Run the assistant
        run = client.beta.threads.runs.create(
            thread_id=thread_id,  # Use thread_id instead of thread.id
            assistant_id=assistant_id,
        )

        # Wait for the run to complete
        while run.status not in ["completed", "failed"]:
            time.sleep(0.5)
            run = client.beta.threads.runs.retrieve(
                thread_id=thread_id, run_id=run.id  # Use thread_id instead of thread.id
            )

        if run.status == "failed":
            return jsonify({"error": "Assistant run failed"}), 500

        # Get the assistant's response
        messages = client.beta.threads.messages.list(thread_id=thread_id)

        # Get the latest assistant message (messages are returned in reverse chronological order)
        assistant_response = None
        for msg in messages.data:
            if msg.role == "assistant":
                for content_part in msg.content:
                    if content_part.type == "text":
                        assistant_response = content_part.text.value
                        break
                if assistant_response:
                    break

        # Return the assistant's message
        if assistant_response:
            return (
                jsonify(
                    {
                        "id": str(uuid.uuid4()),
                        "role": "assistant",
                        "content": assistant_response,
                    }
                ),
                200,
            )
        else:
            return jsonify({"error": "No response from assistant"}), 500

    except Exception as e:
        app.logger.error(f"Error in chat endpoint: {str(e)}")
        return jsonify({"error": str(e)}), 500


@app.route("/api/delete", methods=["DELETE"])
@require_auth
def delete_item():
    """Delete a file or folder."""
    try:
        path = request.args.get("path", "")
        app.logger.info(f"📞 API Call - delete_item: {path}")

        if not path:
            return jsonify({"error": "No path provided"}), 400

        # Check if path ends with a file extension to determine if it's a file
        if "." in os.path.basename(path):
            # It's a file
            app.logger.info(f"🔺 Attempting to delete file: {path}")

            # First delete metadata using RPC
            try:
                response = supabase.rpc(
                    "manage_document_metadata",
                    {
                        "p_action": "delete",
                        "p_file_path": path,
                        "p_user_id": request.user["id"],
                        "p_file_name": None,  # Not needed for delete
                        "p_file_type": None,  # Not needed for delete
                        "p_uploaded_at": None,  # Not needed for delete
                        "p_size": None,  # Not needed for delete
                    },
                ).execute()
                app.logger.info(f"🔺 Successfully deleted metadata for file: {path}")
                app.logger.info(f"🔺 Metadata response: {response}")
            except Exception as metadata_error:
                app.logger.error(f"❌ Failed to delete metadata: {str(metadata_error)}")
                # Continue with file deletion even if metadata deletion fails

            # Then delete the actual file
            supabase.storage.from_("documents").remove([path])
            app.logger.info(f"🔺 Successfully deleted file: {path}")
        else:
            # It's a folder - recursive deletion function
            app.logger.info(f"🔺 Attempting to delete folder: {path}")

            def delete_folder_recursive(folder_path):
                """Recursively delete a folder and all its contents"""
                try:
                    # List contents of the folder
                    contents = supabase.storage.from_("documents").list(
                        path=folder_path
                    )

                    # First process all subfolders recursively
                    for item in contents:
                        item_path = os.path.join(folder_path, item["name"])
                        if item["id"] is None and item["name"] != ".folder":
                            # It's a subfolder - delete recursively
                            app.logger.info(
                                f"🔺 Recursively deleting subfolder: {item_path}"
                            )
                            delete_folder_recursive(item_path)
                        elif item["id"] is not None:
                            # It's a file - delete metadata and file
                            app.logger.info(f"🔺 Deleting file in folder: {item_path}")
                            try:
                                # Delete metadata first
                                response = supabase.rpc(
                                    "manage_document_metadata",
                                    {
                                        "p_action": "delete",
                                        "p_file_path": item_path,
                                        "p_user_id": request.user["id"],
                                        "p_file_name": None,  # Not needed for delete
                                        "p_file_type": None,  # Not needed for delete
                                        "p_uploaded_at": None,  # Not needed for delete
                                        "p_size": None,  # Not needed for delete
                                    },
                                ).execute()
                                app.logger.info(
                                    f"🔺 Successfully deleted metadata for file: {item_path}"
                                )
                                app.logger.info(f"🔺 Metadata response: {response}")
                            except Exception as metadata_error:
                                app.logger.error(
                                    f"❌ Failed to delete metadata for file {item_path}: {str(metadata_error)}"
                                )
                                # Continue with file deletion even if metadata deletion fails

                            # Delete the actual file
                            supabase.storage.from_("documents").remove([item_path])

                    # Finally delete the folder placeholder
                    folder_placeholder = os.path.join(folder_path, ".folder")
                    app.logger.info(
                        f"🔺 Deleting folder placeholder: {folder_placeholder}"
                    )
                    supabase.storage.from_("documents").remove([folder_placeholder])

                    # Delete the folder's metadata
                    try:
                        response = supabase.rpc(
                            "manage_document_metadata",
                            {
                                "p_action": "delete",
                                "p_file_path": folder_path,
                                "p_user_id": request.user["id"],
                                "p_file_name": None,  # Not needed for delete
                                "p_file_type": None,  # Not needed for delete
                                "p_uploaded_at": None,  # Not needed for delete
                                "p_size": None,  # Not needed for delete
                            },
                        ).execute()
                        app.logger.info(
                            f"🔺 Successfully deleted metadata for folder: {folder_path}"
                        )
                        app.logger.info(f"🔺 Metadata response: {response}")
                    except Exception as metadata_error:
                        app.logger.error(
                            f"❌ Failed to delete metadata for folder {folder_path}: {str(metadata_error)}"
                        )

                    app.logger.info(f"🔺 Successfully deleted folder: {folder_path}")
                    return True

                except Exception as folder_error:
                    app.logger.error(
                        f"❌ Failed to delete folder or its contents: {str(folder_error)}"
                    )
                    raise folder_error

            # Start the recursive deletion process
            delete_folder_recursive(path)

        app.logger.info(f"📥 API Response: Successfully deleted {path}")
        return jsonify({"success": True, "path": path}), 200
    except Exception as e:
        app.logger.error(f"❌ API Error in delete_item: {str(e)}")
        return jsonify({"error": str(e)}), 500


@app.route("/api/rename", methods=["POST"])
@require_auth
def rename_item():
    """Rename a file or folder."""
    try:
        data = request.json
        old_path = data.get("oldPath", "")
        new_name = data.get("newName", "")

        app.logger.info(f"📞 API Call - rename_item: {old_path} to {new_name}")

        if not old_path or not new_name:
            return jsonify({"error": "Missing required parameters"}), 400

        # Get parent directory and old name
        parent_dir = os.path.dirname(old_path)
        old_name = os.path.basename(old_path)

        # Construct new path
        new_path = os.path.join(parent_dir, new_name) if parent_dir else new_name

        app.logger.info(f"🔄 Renaming from {old_path} to {new_path}")

        # Check if it's a file or folder based on file extension
        is_file = "." in old_name

        # Check if the target exists by listing the parent directory
        try:
            parent_path = parent_dir if parent_dir else ""
            parent_contents = supabase.storage.from_("documents").list(path=parent_path)

            for item in parent_contents:
                if item["name"] == new_name:
                    app.logger.error(
                        f"❌ An item named '{new_name}' already exists in the same directory"
                    )
                    if is_file and item["id"] is None:
                        return (
                            jsonify(
                                {
                                    "error": f"Cannot rename to '{new_name}' because a folder with this name already exists"
                                }
                            ),
                            400,
                        )
                    elif not is_file and item["id"] is not None:
                        return (
                            jsonify(
                                {
                                    "error": f"Cannot rename to '{new_name}' because a file with this name already exists"
                                }
                            ),
                            400,
                        )
                    else:
                        return (
                            jsonify(
                                {
                                    "error": f"Cannot rename to '{new_name}' because an item with this name already exists"
                                }
                            ),
                            400,
                        )
        except Exception as check_error:
            app.logger.warning(
                f"⚠️ Could not check parent directory: {str(check_error)}"
            )
            if is_file:
                try:
                    supabase.storage.from_("documents").get_public_url(new_path)
                    app.logger.error(f"❌ File with name '{new_name}' already exists")
                    return (
                        jsonify(
                            {
                                "error": f"Cannot rename to '{new_name}' because a file with this name already exists"
                            }
                        ),
                        400,
                    )
                except Exception:
                    pass

        if is_file:
            try:
                # Download file data
                file_data = supabase.storage.from_("documents").download(old_path)

                # Determine content type based on extension
                content_type = "application/octet-stream"
                ext = os.path.splitext(new_name)[1].lower()
                if ext == ".pdf":
                    content_type = "application/pdf"
                elif ext == ".xlsx":
                    content_type = "application/vnd.openxmlformats-officedocument.spreadsheetml.sheet"
                elif ext == ".csv":
                    content_type = "text/csv"
                elif ext == ".docx":
                    content_type = "application/vnd.openxmlformats-officedocument.wordprocessingml.document"

                # Upload with new name
                upload_response = supabase.storage.from_("documents").upload(
                    new_path, file_data, file_options={"contentType": content_type}
                )

                if upload_response:
                    # Create new metadata for the new path
                    try:
                        supabase.rpc(
                            "manage_document_metadata",
                            {
                                "p_action": "create",
                                "p_file_path": new_path,
                                "p_user_id": request.user["id"],
                                "p_file_name": new_name,
                                "p_file_type": content_type,
                                "p_uploaded_at": datetime.now()
                                .replace(tzinfo=None)
                                .isoformat(),
                                "p_size": str(len(file_data)),
                            },
                        ).execute()
                        app.logger.info(
                            f"📄 Created new metadata for renamed file: {new_path}"
                        )
                    except Exception as metadata_error:
                        app.logger.error(
                            f"❌ Failed to create new metadata: {str(metadata_error)}"
                        )

                    # Delete old file from storage
                    supabase.storage.from_("documents").remove([old_path])

                    # Delete old metadata
                    try:
                        supabase.rpc(
                            "manage_document_metadata",
                            {
                                "p_action": "delete",
                                "p_file_path": old_path,
                            },
                        ).execute()
                        app.logger.info(f"🗑️ Deleted old metadata for: {old_path}")
                    except Exception as metadata_del_error:
                        app.logger.error(
                            f"❌ Failed to delete old metadata: {str(metadata_del_error)}"
                        )

                    app.logger.info(
                        f"📄 Successfully renamed file from {old_path} to {new_path}"
                    )
                else:
                    raise Exception("Failed to upload file with new name")
            except Exception as file_error:
                app.logger.error(f"❌ Failed to rename file: {str(file_error)}")
                try:
                    supabase.storage.from_("documents").remove([new_path])
                except:
                    pass
                return jsonify({"error": str(file_error)}), 500
        else:

            def process_folder_contents(src_folder, dest_folder):
                moved_items = []
                old_paths_to_delete = []

                try:
                    # Create new folder placeholder
                    placeholder_path = os.path.join(dest_folder, ".folder")
                    supabase.storage.from_("documents").upload(
                        placeholder_path,
                        "folder".encode(),
                        {"contentType": "application/x-directory"},
                    )

                    # Create new metadata for the new folder
                    dest_folder_name = os.path.basename(dest_folder)
                    supabase.rpc(
                        "manage_document_metadata",
                        {
                            "p_action": "create",
                            "p_file_path": dest_folder,
                            "p_user_id": request.user["id"],
                            "p_file_name": dest_folder_name,
                            "p_file_type": "folder",
                            "p_uploaded_at": datetime.now()
                            .replace(tzinfo=None)
                            .isoformat(),
                            "p_size": "0",
                        },
                    ).execute()
                    app.logger.info(
                        f"📁 Created new metadata for folder: {dest_folder}"
                    )

                    # List contents
                    contents = supabase.storage.from_("documents").list(path=src_folder)

                    for item in contents:
                        if item["name"] == ".folder":
                            continue

                        src_item_path = os.path.join(src_folder, item["name"])
                        dest_item_path = os.path.join(dest_folder, item["name"])

                        if item["id"] is None:  # Subfolder
                            sub_moved, sub_old_paths = process_folder_contents(
                                src_item_path, dest_item_path
                            )
                            moved_items.extend(sub_moved)
                            old_paths_to_delete.extend(sub_old_paths)
                        else:  # File
                            try:
                                file_data = supabase.storage.from_(
                                    "documents"
                                ).download(src_item_path)
                                content_type = item.get("metadata", {}).get(
                                    "mimetype", "application/octet-stream"
                                )
                                upload_response = supabase.storage.from_(
                                    "documents"
                                ).upload(
                                    dest_item_path,
                                    file_data,
                                    file_options={"contentType": content_type},
                                )

                                if upload_response:
                                    # Create new metadata for the new file path
                                    try:
                                        supabase.rpc(
                                            "manage_document_metadata",
                                            {
                                                "p_action": "create",
                                                "p_file_path": dest_item_path,
                                                "p_user_id": request.user["id"],
                                                "p_file_name": os.path.basename(
                                                    dest_item_path
                                                ),
                                                "p_file_type": content_type,
                                                "p_uploaded_at": datetime.now()
                                                .replace(tzinfo=None)
                                                .isoformat(),
                                                "p_size": str(len(file_data)),
                                            },
                                        ).execute()
                                        app.logger.info(
                                            f"📄 Created new metadata for file: {dest_item_path}"
                                        )
                                    except Exception as metadata_error:
                                        app.logger.error(
                                            f"❌ Failed to create new file metadata: {str(metadata_error)}"
                                        )

                                    old_paths_to_delete.append(src_item_path)
                                    moved_items.append(src_item_path)
                                else:
                                    app.logger.error(
                                        f"❌ Failed to upload file to new location: {dest_item_path}"
                                    )
                            except Exception as file_error:
                                app.logger.error(
                                    f"❌ Failed to process file {src_item_path}: {str(file_error)}"
                                )

                    old_paths_to_delete.append(src_folder)
                    moved_items.append(os.path.join(src_folder, ".folder"))

                except Exception as e:
                    app.logger.error(
                        f"❌ Error processing folder {src_folder}: {str(e)}"
                    )
                    raise e

                return moved_items, old_paths_to_delete

            try:
                moved_items, old_paths_to_delete = process_folder_contents(
                    old_path, new_path
                )

                # Delete original items from storage
                for item_path in sorted(moved_items, key=len, reverse=True):
                    try:
                        supabase.storage.from_("documents").remove([item_path])
                        app.logger.info(f"🗑️ Deleted original item: {item_path}")
                    except Exception as del_error:
                        app.logger.error(
                            f"❌ Failed to delete original item {item_path}: {str(del_error)}"
                        )

                # Delete old metadata
                for old_path in old_paths_to_delete:
                    try:
                        supabase.rpc(
                            "manage_document_metadata",
                            {
                                "p_action": "delete",
                                "p_file_path": old_path,
                            },
                        ).execute()
                        app.logger.info(f"🗑️ Deleted metadata for: {old_path}")
                    except Exception as metadata_del_error:
                        app.logger.error(
                            f"❌ Failed to delete metadata for {old_path}: {str(metadata_del_error)}"
                        )

                app.logger.info(
                    f"📁 Successfully renamed folder from {old_path} to {new_path}"
                )
                return (
                    jsonify(
                        {"success": True, "oldPath": old_path, "newPath": new_path}
                    ),
                    200,
                )

            except Exception as folder_error:
                app.logger.error(f"❌ Failed to rename folder: {str(folder_error)}")
                try:

                    def clean_folder(folder_path):
                        try:
                            contents = supabase.storage.from_("documents").list(
                                path=folder_path
                            )
                            for item in contents:
                                item_path = os.path.join(folder_path, item["name"])
                                if item["id"] is not None:
                                    supabase.storage.from_("documents").remove(
                                        [item_path]
                                    )
                                elif item["name"] != ".folder":
                                    clean_folder(item_path)
                            placeholder = os.path.join(folder_path, ".folder")
                            supabase.storage.from_("documents").remove([placeholder])
                        except Exception as clean_error:
                            app.logger.error(
                                f"❌ Failed to clean up {folder_path}: {str(clean_error)}"
                            )

                    clean_folder(new_path)
                except Exception as cleanup_error:
                    app.logger.error(
                        f"❌ Failed to clean up after failed rename: {str(cleanup_error)}"
                    )
                return jsonify({"error": str(folder_error)}), 500

        return jsonify({"success": True, "oldPath": old_path, "newPath": new_path}), 200
    except Exception as e:
        app.logger.error(f"❌ API Error in rename_item: {str(e)}")
        return jsonify({"error": str(e)}), 500


# Analytics API endpoints
@app.route("/api/analytics/metrics", methods=["GET"])
@require_auth
def get_metrics():
    """Get ESG metrics and KPIs."""
    try:
        app.logger.info("📊 API Call - get_metrics")
        # Mock response
        metrics = {
            "environmental": {
                "carbon_emissions": {"value": 1250.5, "unit": "tons", "trend": -5.2},
                "energy_consumption": {"value": 45000, "unit": "kWh", "trend": -2.1},
                "waste_management": {"value": 85.5, "unit": "tons", "trend": -10.0},
            },
            "social": {
                "employee_satisfaction": {"value": 4.2, "unit": "score", "trend": 0.3},
                "diversity_ratio": {"value": 42, "unit": "percent", "trend": 5.0},
                "training_hours": {"value": 1200, "unit": "hours", "trend": 15.0},
            },
            "governance": {
                "board_diversity": {"value": 38, "unit": "percent", "trend": 8.0},
                "compliance_rate": {"value": 98.5, "unit": "percent", "trend": 1.5},
                "risk_assessment": {"value": 4.5, "unit": "score", "trend": 0.2},
            },
        }
        app.logger.info("📥 API Response: Metrics data sent")
        return jsonify(metrics), 200
    except Exception as e:
        app.logger.error(f"❌ API Error in get_metrics: {str(e)}")
        return jsonify({"error": str(e)}), 500


@app.route("/api/analytics/data-chunks", methods=["GET"])
@require_auth
def get_data_chunks():
    """Get available data chunks for chart generation."""
    try:
        app.logger.info("📊 API Call - get_data_chunks")

        # Mock response with available data chunks
        chunks = [
            {
                "id": "carbon_emissions_2023",
                "name": "Carbon Emissions 2023",
                "description": "Monthly carbon emissions data for 2023",
                "category": "Environmental",
                "updated_at": datetime.now().isoformat(),
            },
            {
                "id": "energy_consumption_quarterly",
                "name": "Energy Consumption (Quarterly)",
                "description": "Quarterly energy consumption over the past 3 years",
                "category": "Environmental",
                "updated_at": datetime.now().isoformat(),
            },
            {
                "id": "diversity_metrics_2023",
                "name": "Diversity Metrics 2023",
                "description": "Diversity statistics across departments",
                "category": "Social",
                "updated_at": datetime.now().isoformat(),
            },
            {
                "id": "governance_compliance",
                "name": "Governance Compliance",
                "description": "Compliance metrics by region",
                "category": "Governance",
                "updated_at": datetime.now().isoformat(),
            },
        ]

        app.logger.info(f"📥 API Response: Sent {len(chunks)} data chunks")
        return jsonify(chunks), 200
    except Exception as e:
        app.logger.error(f"❌ API Error in get_data_chunks: {str(e)}")
        return jsonify({"error": str(e)}), 500


@app.route("/api/analytics/data-chunks/<chunk_id>", methods=["GET"])
@require_auth
def get_data_chunk(chunk_id):
    """Get chart data for a specific data chunk."""
    try:
        app.logger.info(f"📊 API Call - get_data_chunk: {chunk_id}")

        # Mock responses based on chunk_id
        chart_data = {}

        if chunk_id == "carbon_emissions_2023":
            chart_data = {
                "title": "Carbon Emissions 2023",
                "type": "bar",
                "labels": [
                    "Jan",
                    "Feb",
                    "Mar",
                    "Apr",
                    "May",
                    "Jun",
                    "Jul",
                    "Aug",
                    "Sep",
                    "Oct",
                    "Nov",
                    "Dec",
                ],
                "series": [
                    {
                        "name": "Office Emissions",
                        "data": [42, 38, 35, 40, 36, 33, 34, 31, 35, 32, 29, 25],
                    },
                    {
                        "name": "Manufacturing",
                        "data": [65, 59, 80, 81, 56, 55, 60, 58, 56, 52, 49, 48],
                    },
                    {
                        "name": "Transportation",
                        "data": [28, 25, 26, 32, 30, 27, 29, 28, 25, 23, 24, 20],
                    },
                ],
            }
        elif chunk_id == "energy_consumption_quarterly":
            chart_data = {
                "title": "Energy Consumption (Quarterly)",
                "type": "line",
                "labels": [
                    "Q1 2021",
                    "Q2 2021",
                    "Q3 2021",
                    "Q4 2021",
                    "Q1 2022",
                    "Q2 2022",
                    "Q3 2022",
                    "Q4 2022",
                    "Q1 2023",
                    "Q2 2023",
                    "Q3 2023",
                    "Q4 2023",
                ],
                "series": [
                    {
                        "name": "Electricity (kWh)",
                        "data": [
                            48000,
                            46500,
                            47200,
                            45800,
                            44900,
                            43500,
                            42800,
                            41200,
                            40500,
                            38900,
                            37500,
                            36200,
                        ],
                    },
                    {
                        "name": "Natural Gas (therms)",
                        "data": [
                            12500,
                            9800,
                            8500,
                            13200,
                            11900,
                            9200,
                            7900,
                            12600,
                            10800,
                            8600,
                            7200,
                            11500,
                        ],
                    },
                ],
            }
        elif chunk_id == "diversity_metrics_2023":
            chart_data = {
                "title": "Diversity Metrics 2023",
                "type": "bar",
                "labels": [
                    "Engineering",
                    "Marketing",
                    "Operations",
                    "Finance",
                    "HR",
                    "Sales",
                    "Executive",
                ],
                "series": [
                    {"name": "Women", "data": [35, 62, 48, 53, 72, 45, 38]},
                    {
                        "name": "Underrepresented Minorities",
                        "data": [28, 32, 29, 25, 35, 30, 22],
                    },
                    {"name": "Veterans", "data": [8, 5, 12, 7, 6, 9, 10]},
                ],
            }
        elif chunk_id == "governance_compliance":
            chart_data = {
                "title": "Governance Compliance",
                "type": "donut",
                "labels": [
                    "North America",
                    "Europe",
                    "Asia Pacific",
                    "Latin America",
                    "Africa",
                ],
                "series": [{"name": "Compliance Rate", "data": [98, 97, 92, 88, 85]}],
            }
        else:
            chart_data = {
                "title": "Sample Data",
                "type": "bar",
                "labels": ["Jan", "Feb", "Mar", "Apr", "May"],
                "series": [
                    {"name": "Series 1", "data": [40, 30, 20, 27, 18]},
                    {"name": "Series 2", "data": [24, 13, 98, 39, 48]},
                    {"name": "Series 3", "data": [65, 45, 35, 20, 75]},
                ],
            }

        app.logger.info(f"📥 API Response: Sent chart data for chunk {chunk_id}")
        return jsonify(chart_data), 200
    except Exception as e:
        app.logger.error(f"❌ API Error in get_data_chunk: {str(e)}")
        return jsonify({"error": str(e)}), 500


@app.route("/api/analytics/reports", methods=["GET"])
@require_auth
def get_reports():
    """Get generated ESG reports."""
    try:
        app.logger.info("📊 API Call - get_reports")

        # Get user ID from the authenticated request
        user_id = request.user["id"]

        # In a real implementation, we would query the database for reports
        # associated with this user's organization.
        # For now, return a more detailed mock response

        current_date = datetime.now()

        # Create mock report data
        recent_reports = [
            {
                "id": "rep_001",
                "name": "Q4 2023 ESG Report",
                "type": "GRI",
                "generated_at": (current_date - timedelta(days=30)).isoformat(),
                "status": "completed",
                "files": ["file1", "file2", "file3"],
                "metrics": {
                    "environmental_score": 82,
                    "social_score": 78,
                    "governance_score": 91,
                },
            },
            {
                "id": "rep_002",
                "name": "Annual Sustainability Report 2023",
                "type": "SASB",
                "generated_at": (current_date - timedelta(days=60)).isoformat(),
                "status": "completed",
                "files": ["file1", "file4"],
                "metrics": {
                    "environmental_score": 79,
                    "social_score": 85,
                    "governance_score": 88,
                },
            },
            {
                "id": "rep_003",
                "name": "Q1 2024 ESG Report",
                "type": "GRI",
                "generated_at": (current_date - timedelta(days=15)).isoformat(),
                "status": "pending_review",
                "files": ["file3", "file5"],
                "metrics": {
                    "environmental_score": 84,
                    "social_score": 79,
                    "governance_score": 90,
                },
            },
        ]

        scheduled_reports = [
            {
                "id": "rep_004",
                "name": "Q2 2024 ESG Report",
                "type": "GRI",
                "scheduled_for": (current_date + timedelta(days=15)).isoformat(),
                "status": "scheduled",
                "template": "quarterly_report_template",
                "files": [],
            },
            {
                "id": "rep_005",
                "name": "Climate Risk Assessment",
                "type": "TCFD",
                "scheduled_for": (current_date + timedelta(days=30)).isoformat(),
                "status": "scheduled",
                "template": "climate_risk_template",
                "files": [],
            },
        ]

        # Try to get the storage file list to associate real files with reports
        try:
            storage_files = supabase.storage.from_("documents").list()
            file_ids = [file["id"] for file in storage_files if file["id"] is not None]

            # Assign real file IDs to reports if available
            for report in recent_reports:
                if file_ids:
                    # Assign up to 3 random files to each report
                    num_files = min(3, len(file_ids))
                    report["files"] = [file_ids[i] for i in range(num_files)]

        except Exception as file_error:
            app.logger.warning(
                f"Could not retrieve file list for reports: {str(file_error)}"
            )

        reports = {
            "recent_reports": recent_reports,
            "scheduled_reports": scheduled_reports,
        }

        app.logger.info(
            f"📥 API Response: Sent {len(recent_reports)} recent reports and {len(scheduled_reports)} scheduled reports"
        )
        return jsonify(reports), 200

    except Exception as e:
        app.logger.error(f"❌ API Error in get_reports: {str(e)}")
        return jsonify({"error": str(e)}), 500


@app.route("/api/analytics/trends", methods=["GET"])
@require_auth
def get_trends():
    """Get ESG metric trends over time."""
    try:
        app.logger.info("📊 API Call - get_trends")
        period = request.args.get("period", "yearly")  # yearly, quarterly, monthly
        metric = request.args.get("metric", "all")

        # Mock response
        trends = {
            "timeline": ["2023-Q1", "2023-Q2", "2023-Q3", "2023-Q4"],
            "metrics": {
                "carbon_emissions": [1300, 1280, 1265, 1250.5],
                "energy_consumption": [48000, 47000, 46000, 45000],
                "waste_management": [95, 92, 88, 85.5],
            },
            "benchmarks": {
                "industry_average": {
                    "carbon_emissions": 1400,
                    "energy_consumption": 50000,
                    "waste_management": 100,
                }
            },
        }
        app.logger.info("📥 API Response: Trends data sent")
        return jsonify(trends), 200
    except Exception as e:
        app.logger.error(f"❌ API Error in get_trends: {str(e)}")
        return jsonify({"error": str(e)}), 500


@app.route("/api/analytics/benchmarks", methods=["GET"])
@require_auth
def get_benchmarks():
    """Get industry benchmarks and comparisons."""
    try:
        app.logger.info("📊 API Call - get_benchmarks")
        industry = request.args.get("industry", "technology")

        # Mock response
        benchmarks = {
            "industry_averages": {
                "environmental": {
                    "carbon_emissions": 1400,
                    "energy_consumption": 50000,
                    "waste_management": 100,
                },
                "social": {
                    "employee_satisfaction": 3.8,
                    "diversity_ratio": 35,
                    "training_hours": 800,
                },
                "governance": {
                    "board_diversity": 30,
                    "compliance_rate": 95,
                    "risk_assessment": 4.0,
                },
            },
            "rankings": {"overall": 12, "total_companies": 100, "percentile": 88},
            "peer_comparison": {
                "better_than": 75,
                "areas_of_improvement": ["waste_management", "training_hours"],
                "leading_in": ["carbon_emissions", "board_diversity"],
            },
        }
        app.logger.info("📥 API Response: Benchmarks data sent")
        return jsonify(benchmarks), 200
    except Exception as e:
        app.logger.error(f"❌ API Error in get_benchmarks: {str(e)}")
        return jsonify({"error": str(e)}), 500


@app.route("/api/analytics/generate-report", methods=["POST"])
@require_auth
def generate_report():
    """Generate a new ESG report."""
    try:
        app.logger.info("📊 API Call - generate_report")
        data = request.json
        report_type = data.get("type", "quarterly")

        # Mock response
        response = {
            "report_id": str(uuid.uuid4()),
            "status": "processing",
            "estimated_completion": "2024-03-08T15:00:00Z",
            "type": report_type,
            "notification": "You will be notified when the report is ready.",
        }
        app.logger.info("📥 API Response: Report generation initiated")
        return jsonify(response), 200
    except Exception as e:
        app.logger.error(f"❌ API Error in generate_report: {str(e)}")
        return jsonify({"error": str(e)}), 500


@app.route("/api/analytics/report-status/<report_id>", methods=["GET"])
@require_auth
def get_report_status(report_id):
    """Get the status of a report generation process."""
    try:
        app.logger.info(f"📊 API Call - get_report_status: {report_id}")

        # Mock response
        status = {
            "report_id": report_id,
            "status": "processing",
            "progress": 65,
            "current_step": "Analyzing environmental metrics",
            "steps_completed": ["Data collection", "Validation", "Initial analysis"],
            "steps_remaining": ["Final review", "PDF generation"],
            "estimated_completion": "2024-03-08T15:00:00Z",
        }
        app.logger.info("📥 API Response: Report status sent")
        return jsonify(status), 200
    except Exception as e:
        app.logger.error(f"❌ API Error in get_report_status: {str(e)}")
        return jsonify({"error": str(e)}), 500


@app.route("/api/chunk-file", methods=["POST"])
@require_auth
def create_file_chunks():
    """Create chunks from an uploaded file based on file type."""
    try:
        data = request.get_json()
        file_path = data.get("filePath")

        if not file_path:
            return jsonify({"error": "No file path provided"}), 400

        # Create a temporary directory for processing
        with tempfile.TemporaryDirectory() as temp_dir:
            # Download the file from Supabase
            try:
                file_data = supabase.storage.from_("documents").download(file_path)
                temp_file_path = os.path.join(temp_dir, os.path.basename(file_path))

                # Save the downloaded data to a temporary file
                with open(temp_file_path, "wb") as f:
                    f.write(file_data)

                # Get file extension
                file_ext = os.path.splitext(file_path)[1].lower()[1:]  # Remove the dot

                print(f"Processing file: {file_path} (type: {file_ext})")

                if file_ext in ["docx", "doc"]:
                    # Process DOCX files
                    from docx import Document

                    doc = Document(temp_file_path)

                    # Extract sections
                    sections = []
                    current_heading = "Introduction"
                    current_content = []

                    for para in doc.paragraphs:
                        if para.style.name.startswith("Heading"):
                            if current_content:
                                sections.append(
                                    {
                                        "heading": current_heading,
                                        "content": " ".join(current_content),
                                    }
                                )
                                current_content = []
                            current_heading = para.text
                        else:
                            if para.text.strip():
                                current_content.append(para.text)

                    # Add last section
                    if current_content:
                        sections.append(
                            {
                                "heading": current_heading,
                                "content": " ".join(current_content),
                            }
                        )

                    # Create semantic chunks
                    chunks = semantic_chunk_text(sections)

                    # Generate a unique ID for this file's chunks
                    file_id = hashlib.md5(file_path.encode()).hexdigest()

                    # Create directory for chunks if it doesn't exist
                    chunks_dir = os.path.join(CHUNKS_DIR, file_id)
                    os.makedirs(chunks_dir, exist_ok=True)

                    # Save chunks to files
                    chunk_paths = []
                    for i, chunk in enumerate(chunks):
                        chunk_file = f"chunk_{i}.json"
                        chunk_path = os.path.join(chunks_dir, chunk_file)
                        with open(chunk_path, "w", encoding="utf-8") as f:
                            json.dump(chunk, f, ensure_ascii=False, indent=2)
                        chunk_paths.append(chunk_file)

                    print(f"Created {len(chunks)} chunks for file {file_path}")

                    return (
                        jsonify(
                            {
                                "success": True,
                                "fileId": file_id,
                                "chunks": len(chunks),
                                "originalFile": file_path,
                                "chunkPaths": chunk_paths,
                            }
                        ),
                        200,
                    )

                else:
                    return (
                        jsonify(
                            {
                                "error": "Unsupported file type. Currently only supporting DOCX files."
                            }
                        ),
                        400,
                    )

            except Exception as e:
                print(f"Error downloading or processing file: {str(e)}")
                return jsonify({"error": f"Failed to process file: {str(e)}"}), 500

    except Exception as e:
        print(f"Error in create_file_chunks: {str(e)}")
        return jsonify({"error": str(e)}), 500


@app.route("/api/chunks/<file_id>", methods=["GET"])
@require_auth
def list_chunks(file_id: str):
    """List all chunks for a file."""
    try:
        chunks_dir = os.path.join(CHUNKS_DIR, file_id)
        if not os.path.exists(chunks_dir):
            return jsonify({"error": "No chunks found for this file"}), 404

        chunks = []
        for chunk_file in sorted(os.listdir(chunks_dir)):
            with open(os.path.join(chunks_dir, chunk_file), "r", encoding="utf-8") as f:
                chunk_data = json.load(f)
                chunks.append(
                    {
                        "id": chunk_file,
                        "title": chunk_data.get("title", ""),
                        "preview": (
                            chunk_data.get("text", "")[:100] + "..."
                            if len(chunk_data.get("text", "")) > 100
                            else chunk_data.get("text", "")
                        ),
                    }
                )

        return (
            jsonify({"fileId": file_id, "chunks": chunks, "totalChunks": len(chunks)}),
            200,
        )
    except Exception as e:
        app.logger.error(f"❌ API Error in list_chunks: {str(e)}")
        return jsonify({"error": str(e)}), 500


@app.route("/api/chunks/<file_id>/<chunk_id>", methods=["GET"])
@require_auth
def get_chunk(file_id: str, chunk_id: str):
    """Get a specific chunk of a file."""
    try:
        chunk_path = os.path.join(CHUNKS_DIR, file_id, chunk_id)
        if not os.path.exists(chunk_path):
            return jsonify({"error": "Chunk not found"}), 404

        with open(chunk_path, "r", encoding="utf-8") as f:
            chunk_data = json.load(f)

        return jsonify(chunk_data), 200
    except Exception as e:
        app.logger.error(f"❌ API Error in get_chunk: {str(e)}")
        return jsonify({"error": str(e)}), 500


def create_embedding(text: str, model: str = "text-embedding-3-small") -> dict:
    """
    Create an embedding from a text chunk using OpenAI's API.

    Args:
        text (str): The text to create an embedding for
        model (str): The OpenAI model to use for embeddings. Defaults to text-embedding-3-small.

    Returns:
        dict: A dictionary containing the embedding and metadata

    Raises:
        Exception: If the OpenAI API call fails
    """
    try:
        app.logger.info(f"🔄 Creating embedding for text of length {len(text)}")

        # Create the embedding using OpenAI's API
        response = client.embeddings.create(
            model=model, input=text, encoding_format="float"
        )

        # Extract the embedding from the response
        embedding = response.data[0].embedding

        # Create metadata about the embedding
        metadata = {
            "model": model,
            "timestamp": datetime.now().isoformat(),
            "dimensions": len(embedding),
            "text_length": len(text),
        }

        app.logger.info(
            f"✅ Successfully created embedding with {len(embedding)} dimensions"
        )

        return {"embedding": embedding, "metadata": metadata}

    except Exception as e:
        app.logger.error(f"❌ Error creating embedding: {str(e)}")
        raise Exception(f"Failed to create embedding: {str(e)}")


def create_embeddings_batch(
    texts: list[str], model: str = "text-embedding-3-small"
) -> list[dict]:
    """
    Create embeddings for multiple texts in batch using OpenAI's API.

    Args:
        texts (list[str]): List of texts to create embeddings for
        model (str): The OpenAI model to use for embeddings. Defaults to text-embedding-3-small.

    Returns:
        list[dict]: A list of dictionaries containing embeddings and metadata

    Raises:
        Exception: If the OpenAI API call fails
    """
    try:
        app.logger.info(f"🔄 Creating embeddings for {len(texts)} texts")

        # Create embeddings in batch using OpenAI's API
        response = client.embeddings.create(
            model=model, input=texts, encoding_format="float"
        )

        # Process each embedding and create metadata
        results = []
        for i, embedding_data in enumerate(response.data):
            embedding = embedding_data.embedding
            metadata = {
                "model": model,
                "timestamp": datetime.now().isoformat(),
                "dimensions": len(embedding),
                "text_length": len(texts[i]),
            }

            results.append({"embedding": embedding, "metadata": metadata})

        app.logger.info(f"✅ Successfully created {len(results)} embeddings")
        return results

    except Exception as e:
        app.logger.error(f"❌ Error creating embeddings batch: {str(e)}")
        raise Exception(f"Failed to create embeddings batch: {str(e)}")


<<<<<<< HEAD
if __name__ == "__main__":
=======
@app.route('/api/rag/query', methods=['POST'])
@require_auth
def rag_query():
    """Proxy ESG RAG query to the RAG microservice."""
    try:
        data = request.get_json() or {}
        response = requests.post("http://localhost:6050/rag/query", json=data)
        return (response.text, response.status_code, response.headers.items())
    except Exception as e:
        app.logger.error(f"❌ API Error in rag_query: {str(e)}")
        return jsonify({'error': str(e)}), 500

if __name__ == '__main__':
>>>>>>> 9f8ec6b1
    app.run(debug=True, port=5050)<|MERGE_RESOLUTION|>--- conflicted
+++ resolved
@@ -21,12 +21,8 @@
 import json
 import tempfile
 import hashlib
-<<<<<<< HEAD
-
-=======
 import tempfile
 import requests
->>>>>>> 9f8ec6b1
 # Load environment variables
 load_dotenv(".env.local")
 
@@ -317,7 +313,6 @@
     """Process a file by delegating chunking and embedding to the RAG microservice."""
     try:
         app.logger.info("📞 API Call - process_file")
-<<<<<<< HEAD
         if "file" not in request.files:
             return jsonify({"error": "No file part"}), 400
 
@@ -355,7 +350,6 @@
 
         app.logger.info(f"📥 API Response: {result}")
         return jsonify(result)
-=======
         if 'file' not in request.files:
             return jsonify({'error': 'No file part'}), 400
 
@@ -387,7 +381,6 @@
         os.unlink(tmp.name)
         app.logger.info(f"📥 API Response: Returning {len(chunks)} chunks")
         return jsonify({'chunks': chunks}), 200
->>>>>>> 9f8ec6b1
     except Exception as e:
         app.logger.error(f"❌ API Error in process_file: {str(e)}")
         return jsonify({"error": str(e)}), 500
@@ -1971,22 +1964,5 @@
         app.logger.error(f"❌ Error creating embeddings batch: {str(e)}")
         raise Exception(f"Failed to create embeddings batch: {str(e)}")
 
-
-<<<<<<< HEAD
 if __name__ == "__main__":
-=======
-@app.route('/api/rag/query', methods=['POST'])
-@require_auth
-def rag_query():
-    """Proxy ESG RAG query to the RAG microservice."""
-    try:
-        data = request.get_json() or {}
-        response = requests.post("http://localhost:6050/rag/query", json=data)
-        return (response.text, response.status_code, response.headers.items())
-    except Exception as e:
-        app.logger.error(f"❌ API Error in rag_query: {str(e)}")
-        return jsonify({'error': str(e)}), 500
-
-if __name__ == '__main__':
->>>>>>> 9f8ec6b1
     app.run(debug=True, port=5050)