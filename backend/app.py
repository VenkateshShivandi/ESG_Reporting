from flask import Flask, render_template, request, jsonify, send_from_directory, send_file
import os
from dotenv import load_dotenv
from security import require_auth, require_role
from flask_cors import CORS, cross_origin
import uuid
from werkzeug.utils import secure_filename
from datetime import datetime, timedelta
from supabase import create_client, Client
from openai import OpenAI
import time
import redis
<<<<<<< HEAD
import tempfile
import requests
=======
from etl_docx.chunking import semantic_chunk_text
import json
import tempfile
import hashlib
>>>>>>> 257193cb
# Load environment variables
load_dotenv('.env.local')


# Get Supabase credentials
SUPABASE_URL = os.getenv('SUPABASE_URL')
SUPABASE_ANON_KEY = os.getenv('SUPABASE_ANON_KEY')
SUPABASE_SERVICE_ROLE_KEY = os.getenv('SUPABASE_SERVICE_ROLE_KEY')
OPENAI_ASSISTANT_ID = os.getenv('OPENAI_ASSISTANT_ID')
REDIS_URL = os.getenv('REDIS_URL')
# Initialize OpenAI client
client = OpenAI(api_key=os.getenv('OPENAI_API_KEY'))

# Verify they exist
if not SUPABASE_URL or not SUPABASE_ANON_KEY or not SUPABASE_SERVICE_ROLE_KEY:
    raise ValueError("Missing Supabase credentials. Please check your .env file.")

# Initialize Flask app
app = Flask(__name__)
CORS(app, resources={
    r"/api/*": {
        "origins": ["http://localhost:3000", "http://127.0.0.1:3000"],
        "methods": ["GET", "POST", "DELETE"],
        "allow_headers": ["*"]
    }
})

# Configure logging
if not app.debug:
    import logging
    from logging.handlers import RotatingFileHandler
    
    # Ensure log directory exists
    os.makedirs('logs', exist_ok=True)
    
    # Use RotatingFileHandler which handles file rotation automatically
    log_file = 'logs/app.log'
    file_handler = RotatingFileHandler(
        log_file, 
        maxBytes=10485760,  # 10MB max file size
        backupCount=3       # Keep 3 backup files
    )
    file_handler.setFormatter(logging.Formatter(
        '%(asctime)s %(levelname)s: %(message)s [in %(pathname)s:%(lineno)d]'
    ))
    file_handler.setLevel(logging.INFO)
    app.logger.addHandler(file_handler)
    app.logger.setLevel(logging.INFO)
    app.logger.info('ESG Reporting API startup')

# Configure upload folder
UPLOAD_FOLDER = 'uploads'
if not os.path.exists(UPLOAD_FOLDER):
    os.makedirs(UPLOAD_FOLDER)
    app.logger.info(f"Upload folder: {UPLOAD_FOLDER}")
app.config['UPLOAD_FOLDER'] = UPLOAD_FOLDER

# Add these constants after UPLOAD_FOLDER configuration
CHUNKS_DIR = os.path.join(UPLOAD_FOLDER, 'chunks')
if not os.path.exists(CHUNKS_DIR):
    os.makedirs(CHUNKS_DIR)
    app.logger.info(f"Chunks folder: {CHUNKS_DIR}")

# Initialize Supabase client
supabase = create_client(SUPABASE_URL, SUPABASE_ANON_KEY)

@app.route('/')
def home():
    """Render the home page."""
    return render_template('index.html')

@app.route('/api/status')
def status():
    """Public endpoint to check API status."""
    return jsonify({
        "status": "operational",
        "api_version": "1.0.0"
    })

@app.route('/api/profile')
@require_auth
def user_profile():
    """Get the authenticated user's profile information."""
    # User data is added to request by the require_auth decorator
    
    return jsonify({
        "id": request.user['id'],
        "email": request.user['email'],
        "role": request.user['role'],
        "provider": request.user.get('app_metadata', {}).get('provider', 'email')
    })

@app.route('/api/esg-data')
@require_auth
def get_esg_data():
    """Get ESG data for the authenticated user's organization."""
    # In a real implementation, you would query your Supabase database here
    # Supabase RLS will automatically filter data based on the user's permissions
    
    # Mocked response for demonstration
    return jsonify({
        "esg_metrics": [
            {
                "id": "1",
                "category": "Environment",
                "name": "Carbon Emissions",
                "value": 25.4,
                "unit": "tons",
                "year": 2023,
                "quarter": "Q1"
            },
            {
                "id": "2",
                "category": "Social",
                "name": "Employee Diversity",
                "value": 78.3,
                "unit": "percent",
                "year": 2023,
                "quarter": "Q1"
            }
        ]
    })

@app.route('/api/admin/users')
@require_auth
@require_role(['admin'])
def get_all_users():
    """Admin endpoint to get all users (requires admin role)."""
    # In a real implementation, you would query your Supabase database
    # This is protected by the require_role decorator to ensure only admins can access
    
    return jsonify({
        "message": "This endpoint is protected and only accessible to admins"
    })

@app.route('/api/list-tree', methods=['GET'])
@require_auth
def list_tree():
    try:
        path = request.args.get('path', '')
        app.logger.info(f"📞 API Call - list_tree: Requested path={path}")
        
        # Get file list from Supabase
        response = supabase.storage.from_('documents').list(path=path)
        
        # Process the returned data
        files = []
        for item in response:
            # Skip the .folder placeholder files
            if item['name'] == '.folder':
                continue
                
            if item['id'] is None:
                # Folder
                files.append({
                    'id': None,
                    'name': item['name'],
                    'type': 'folder',
                    'size': 0,
                    'modified': item.get('last_accessed_at'),
                    'path': path.split('/') if path else [],
                    'metadata': {
                        'mimetype': 'folder',
                        'lastModified': None,
                        'contentLength': 0,
                    },
                    'created_at': item.get('created_at'),
                    'updated_at': item.get('updated_at')
                })
            else:
                # File
                metadata = item.get('metadata', {}) or {}
                files.append({
                    'id': item['id'],
                    'name': item['name'],
                    'type': 'file',
                    'size': metadata.get('size', 0),
                    'modified': item.get('last_accessed_at'),
                    'path': path.split('/') if path else [],
                    'metadata': {
                        'mimetype': metadata.get('mimetype', 'application/octet-stream'),
                        'lastModified': metadata.get('lastModified'),
                        'contentLength': metadata.get('contentLength'),
                    },
                    'created_at': item.get('created_at'),
                    'updated_at': item.get('updated_at')
                })

        app.logger.info(f"📤 Returning response: {files}")
        return jsonify(files), 200
    except Exception as e:
        app.logger.error(f"❌ API Error in list_tree: {str(e)}")
        return jsonify({'error': str(e)}), 500

@app.route('/api/upload-file', methods=['POST'])
@require_auth
def upload_file():
    """Upload a file to a specific path."""
    try:
        app.logger.info("📞 API Call - upload_file")
        if 'file' not in request.files:
            return jsonify({'error': 'No file part'}), 400
            
        file = request.files['file']
        path = request.form.get('path', '')
        
        if file.filename == '':
            return jsonify({'error': 'No selected file'}), 400
            
        # Use the original filename, just make it secure
        filename = secure_filename(file.filename)
        
        # Read the file data
        file_data = file.read()
        
        # Upload to Supabase with original filename
        file_path = os.path.join(path, filename) if path else filename
        response = supabase.storage.from_('documents').upload(
            file_path,
            file_data,
            file_options={"contentType": file.content_type}
        )
        
        app.logger.info(f"📥 API Response: {response}")
        
        # Return the file path as the ID since Supabase storage doesn't return an ID
        return jsonify({
            'fileId': file_path,
            'name': filename,
            'path': path.split('/') if path else []
        }), 200
    except Exception as e:
        app.logger.error(f"❌ API Error in upload_file: {str(e)}")
        return jsonify({'error': str(e)}), 500

@app.route('/api/process-file', methods=['POST'])
@require_auth
def process_file():
    """Process a file by delegating chunking and embedding to the RAG microservice."""
    try:
        app.logger.info("📞 API Call - process_file")
        if 'file' not in request.files:
            return jsonify({'error': 'No file part'}), 400

        file = request.files['file']
        filename = secure_filename(file.filename)
        suffix = os.path.splitext(filename)[1]
        tmp = tempfile.NamedTemporaryFile(delete=False, suffix=suffix)
        file.save(tmp.name)

        # Call RAG chunk API
        with open(tmp.name, 'rb') as f:
            chunk_resp = requests.post("http://localhost:6050/rag/chunk", files={'file': f})
        if not chunk_resp.ok:
            error = chunk_resp.json().get('error', chunk_resp.text)
            raise RuntimeError(f"RAG chunk API error: {error}")
        chunks = chunk_resp.json().get('chunks', [])

        # Call RAG embed API
        embed_resp = requests.post("http://localhost:6050/rag/embed", json={'chunks': chunks})
        if not embed_resp.ok:
            error = embed_resp.json().get('error', embed_resp.text)
            raise RuntimeError(f"RAG embed API error: {error}")
        embeddings = embed_resp.json().get('embeddings', [])

        # Attach embeddings to chunks
        for chunk, emb in zip(chunks, embeddings):
            chunk['embedding'] = emb

        os.unlink(tmp.name)
        app.logger.info(f"📥 API Response: Returning {len(chunks)} chunks")
        return jsonify({'chunks': chunks}), 200
    except Exception as e:
        app.logger.error(f"❌ API Error in process_file: {str(e)}")
        return jsonify({'error': str(e)}), 500

@app.route('/api/create-folder', methods=['POST'])
@require_auth
def create_folder():
    """Create a new folder."""
    try:
        data = request.json
        name = data.get('name')
        path = data.get('path', '')
        
        app.logger.info(f"📞 API Call - create_folder: {name} in {path}")
        
        # Handle path - use path as-is since frontend sends it with proper separator
        # Windows uses backslashes, but we need to handle paths consistently with forward slashes
        folder_path = f"{path}/{name}" if path else name
        
        # Create a placeholder file path for the folder marker
        placeholder_path = f"{folder_path}/.folder"
            
        app.logger.info(f"Creating folder with path: {folder_path}, placeholder: {placeholder_path}")
        
        # Create a placeholder file with minimal content
        response = supabase.storage.from_('documents').upload(
            placeholder_path,
            'folder'.encode(),  # Convert string to bytes
            {"contentType": "application/x-directory"}
        )
        
        app.logger.info(f"📥 API Response: {response}")
        return jsonify({
            'folderId': folder_path,
            'name': name,
            'path': path.split('/') if path else [],
            'type': 'folder'
        }), 200
    except Exception as e:
        app.logger.error(f"❌ API Error in create_folder: {str(e)}")
        return jsonify({'error': str(e)}), 500

@app.route('/api/files/<file_id>/download', methods=['GET'])
@require_auth
def get_download_url(file_id):
    """Get a download URL for a file."""
    try:
        app.logger.info(f"📞 API Call - get_download_url: {file_id}")
        
        # Generate signed URL from Supabase
        response = supabase.storage.from_('documents').create_signed_url(file_id, 3600)
        
        app.logger.info(f"📥 API Response: {response}")
        return jsonify({'url': response['signedURL']})
    except Exception as e:
        app.logger.error(f"❌ API Error in get_download_url: {str(e)}")
        return jsonify({'error': str(e)}), 500

@app.route('/api/search-files', methods=['GET'])
@require_auth
def search_files():
    """Search for files."""
    try:
        query = request.args.get('query', '')
        file_type = request.args.get('type')
        path = request.args.get('path', '')
        
        app.logger.info(f"📞 API Call - search_files: query='{query}', type='{file_type}', path='{path}'")
        
        if not query:
            return jsonify([]), 200
        
        # Fetch all files first (we'll filter them based on the search query)
        response = supabase.storage.from_('documents').list(path=path)
        
        # Prepare results
        results = []
        matched_files = []
        
        # First, filter files by name (case-insensitive)
        for item in response:
            if item['name'] == '.folder':
                continue
                
            # Skip folders if a file type is specified
            if file_type and item['id'] is None:
                continue
                
            # Only include files that match the query
            if query.lower() in item['name'].lower():
                if item['id'] is None:
                    # Folder
                    results.append({
                        'id': f"folder_{path}_{item['name']}",  # Generate a pseudo-ID for folders
                        'name': item['name'],
                        'type': 'folder',
                        'size': 0,
                        'modified': item.get('last_accessed_at'),
                        'path': path.split('/') if path else [],
                        'metadata': {
                            'mimetype': 'folder',
                            'lastModified': None,
                            'contentLength': 0,
                        },
                        'created_at': item.get('created_at'),
                        'updated_at': item.get('updated_at')
                    })
                else:
                    # File
                    metadata = item.get('metadata', {}) or {}
                    results.append({
                        'id': item['id'],
                        'name': item['name'],
                        'type': 'file',
                        'size': metadata.get('size', 0),
                        'modified': item.get('last_accessed_at'),
                        'path': path.split('/') if path else [],
                        'metadata': {
                            'mimetype': metadata.get('mimetype', 'application/octet-stream'),
                            'lastModified': metadata.get('lastModified'),
                            'contentLength': metadata.get('contentLength'),
                        },
                        'created_at': item.get('created_at'),
                        'updated_at': item.get('updated_at')
                    })
                matched_files.append(item['name'])
        
        # Now search in subfolders if needed (but only if we have fewer than 5 matches so far)
        if len(results) < 5 and not file_type:
            folders = [item for item in response if item['id'] is None and item['name'] != '.folder']
            
            for folder in folders:
                if len(results) >= 10:  # Limit total results to avoid too much recursion
                    break
                    
                folder_path = f"{path}/{folder['name']}" if path else folder['name']
                
                try:
                    # Recursively search in subfolders
                    with app.app_context():
                        # Simulate a request to our own endpoint
                        with app.test_request_context(
                            f"/api/search-files?query={query}&path={folder_path}",
                            headers={"Authorization": request.headers.get("Authorization")}
                        ):
                            # Get the response from our own function
                            sub_response = search_files()
                            # Extract the JSON data
                            sub_data = sub_response[0].json
                            
                            # Add each result from subfolder
                            for item in sub_data:
                                # Avoid duplicates
                                if item['name'] not in matched_files:
                                    # Update path to include the subfolder
                                    if path:
                                        item['path'] = path.split('/') + [folder['name']] + item['path'][len(path.split('/')):] 
                                    else:
                                        item['path'] = [folder['name']] + item['path']
                                    results.append(item)
                                    matched_files.append(item['name'])
                                    
                                    # Limit results
                                    if len(results) >= 10:
                                        break
                except Exception as subfolder_error:
                    app.logger.error(f"Error searching in subfolder {folder_path}: {str(subfolder_error)}")
        
        # Sort results by relevance (exact matches first, then by name)
        results.sort(key=lambda x: (0 if x['name'].lower() == query.lower() else 
                                  (1 if x['name'].lower().startswith(query.lower()) else 2),
                                  x['name']))
                                  
        # Limit to maximum 10 results
        results = results[:10]
        
        app.logger.info(f"📥 API Response: Found {len(results)} matches for query '{query}'")
        return jsonify(results), 200
    except Exception as e:
        app.logger.error(f"❌ API Error in search_files: {str(e)}")
        return jsonify({'error': str(e)}), 500

@app.route('/api/storage-quota', methods=['GET'])
@require_auth
def get_storage_quota():
    """Get storage quota information."""
    try:
        app.logger.info("📞 API Call - get_storage_quota")
        
        # Implement actual storage calculation here
        # This is a placeholder implementation
        quota = {
            'used': 1024 * 1024 * 500,  # 500MB
            'total': 1024 * 1024 * 1000,  # 1GB
            'percentage': 50
        }
        
        app.logger.info(f"📥 API Response: {quota}")
        return jsonify(quota)
    except Exception as e:
        app.logger.error(f"❌ API Error in get_storage_quota: {str(e)}")
        return jsonify({'error': str(e)}), 500

def initialize_assistant():
    """Initialize the assistant."""
    try:
        # Initialize the assistant
        if(OPENAI_ASSISTANT_ID):
            print("OPENAI_ASSISTANT_ID: ", OPENAI_ASSISTANT_ID)
            return OPENAI_ASSISTANT_ID
        else:
            response = client.beta.assistants.create(
                name="ESG Reporting Assistant",
                instructions="You are a helpful assistant that can answer questions about the ESG data.",
            )
            return response.id
    except Exception as e:
        app.logger.error(f"Error initializing assistant: {str(e)}")
        return None

@app.route('/api/chat', methods=['POST'])
def chat():
    """Chat with the AI."""
    try:
        if(OPENAI_ASSISTANT_ID):
            assistant_id = OPENAI_ASSISTANT_ID
            print("OPENAI_ASSISTANT_ID: ", assistant_id)
        else:
            assistant_id = initialize_assistant()
            if not assistant_id:
                return jsonify({'error': 'Failed to initialize assistant'}), 500
                
        # Get the user's message
        message = request.json.get('data', {}).get('content','')
        # Create or retrieve thread
        if(REDIS_URL):
            redis_client = redis.from_url(REDIS_URL)
            thread_id = redis_client.get('thread_id')
            if not thread_id:
                thread = client.beta.threads.create()
                thread_id = thread.id
                redis_client.set('thread_id', thread_id)
            else:
                # Convert bytes to string if needed
                thread_id = thread_id.decode('utf-8') if isinstance(thread_id, bytes) else thread_id
        else:
            thread = client.beta.threads.create()
            thread_id = thread.id
            
        # Add the user's message to the thread
        client.beta.threads.messages.create(
            thread_id=thread_id,  # Use thread_id instead of thread.id
            role="user", 
            content=message
        )
        
        # Run the assistant
        run = client.beta.threads.runs.create(
            thread_id=thread_id,  # Use thread_id instead of thread.id
            assistant_id=assistant_id
        )
        
        # Wait for the run to complete
        while run.status not in ["completed", "failed"]:
            time.sleep(0.5)
            run = client.beta.threads.runs.retrieve(
                thread_id=thread_id,  # Use thread_id instead of thread.id
                run_id=run.id
            )
            
        if run.status == "failed":
            return jsonify({'error': 'Assistant run failed'}), 500
            
        # Get the assistant's response
        messages = client.beta.threads.messages.list(thread_id=thread_id)
        
        # Get the latest assistant message (messages are returned in reverse chronological order)
        assistant_response = None
        for msg in messages.data:
            if msg.role == "assistant":
                for content_part in msg.content:
                    if content_part.type == 'text':
                        assistant_response = content_part.text.value
                        break
                if assistant_response:
                    break
        
        # Return the assistant's message
        if assistant_response:
            return jsonify({
                'id': str(uuid.uuid4()),
                'role': 'assistant',
                'content': assistant_response
            }), 200
        else:
            return jsonify({'error': 'No response from assistant'}), 500
            
    except Exception as e:
        app.logger.error(f"Error in chat endpoint: {str(e)}")
        return jsonify({'error': str(e)}), 500

@app.route('/api/delete', methods=['DELETE'])
@require_auth
def delete_item():
    """Delete a file or folder."""
    try:
        path = request.args.get('path', '')
        app.logger.info(f"📞 API Call - delete_item: {path}")
        
        if not path:
            return jsonify({'error': 'No path provided'}), 400
            
        # Check if path ends with a file extension to determine if it's a file
        if '.' in os.path.basename(path):
            # It's a file
            app.logger.info(f"🔺 Attempting to delete file: {path}")
            supabase.storage.from_('documents').remove([path])
            app.logger.info(f"🔺 Successfully deleted file: {path}")
        else:
            # It's a folder - recursive deletion function
            app.logger.info(f"🔺 Attempting to delete folder: {path}")
            
            def delete_folder_recursive(folder_path):
                """Recursively delete a folder and all its contents"""
                try:
                    # List contents of the folder
                    contents = supabase.storage.from_('documents').list(path=folder_path)
                    
                    # First process all subfolders recursively
                    for item in contents:
                        item_path = os.path.join(folder_path, item['name'])
                        if item['id'] is None and item['name'] != '.folder':
                            # It's a subfolder - delete recursively
                            app.logger.info(f"🔺 Recursively deleting subfolder: {item_path}")
                            delete_folder_recursive(item_path)
                        elif item['id'] is not None:
                            # It's a file - delete directly
                            app.logger.info(f"🔺 Deleting file in folder: {item_path}")
                            supabase.storage.from_('documents').remove([item_path])
                    
                    # Finally delete the folder placeholder
                    folder_placeholder = os.path.join(folder_path, '.folder')
                    app.logger.info(f"🔺 Deleting folder placeholder: {folder_placeholder}")
                    supabase.storage.from_('documents').remove([folder_placeholder])
                    
                    app.logger.info(f"🔺 Successfully deleted folder: {folder_path}")
                    return True
                except Exception as folder_error:
                    app.logger.error(f"❌ Failed to delete folder or its contents: {str(folder_error)}")
                    raise folder_error
            
            # Start the recursive deletion process
            delete_folder_recursive(path)
        
        app.logger.info(f"📥 API Response: Successfully deleted {path}")
        return jsonify({
            'success': True,
            'path': path
        }), 200
    except Exception as e:
        app.logger.error(f"❌ API Error in delete_item: {str(e)}")
        return jsonify({'error': str(e)}), 500

@app.route('/api/rename', methods=['POST'])
@require_auth
def rename_item():
    """Rename a file or folder."""
    try:
        data = request.json
        old_path = data.get('oldPath', '')
        new_name = data.get('newName', '')
        
        app.logger.info(f"📞 API Call - rename_item: {old_path} to {new_name}")
        
        if not old_path or not new_name:
            return jsonify({'error': 'Missing required parameters'}), 400
            
        # Get parent directory and old name
        parent_dir = os.path.dirname(old_path)
        old_name = os.path.basename(old_path)
        
        # Construct new path
        new_path = os.path.join(parent_dir, new_name) if parent_dir else new_name
        
        app.logger.info(f"🔄 Renaming from {old_path} to {new_path}")
        
        # Check if it's a file or folder based on file extension
        is_file = '.' in old_name
        
        # First approach: Check if the target exists by trying to list parent directory
        try:
            # List the parent directory to see if the target name exists
            parent_path = parent_dir if parent_dir else ""
            parent_contents = supabase.storage.from_('documents').list(path=parent_path)
            
            # Check if the new name already exists in the parent directory
            for item in parent_contents:
                if item['name'] == new_name:
                    app.logger.error(f"❌ An item named '{new_name}' already exists in the same directory")
                    if is_file and item['id'] is None:
                        return jsonify({'error': f"Cannot rename to '{new_name}' because a folder with this name already exists"}), 400
                    elif not is_file and item['id'] is not None:
                        return jsonify({'error': f"Cannot rename to '{new_name}' because a file with this name already exists"}), 400
                    else:
                        return jsonify({'error': f"Cannot rename to '{new_name}' because an item with this name already exists"}), 400
        except Exception as check_error:
            app.logger.warning(f"⚠️ Could not check parent directory: {str(check_error)}")
            # Fall back to the old method if we can't list the parent directory
            
            # For files only: try a different approach to check if the target file exists
            if is_file:
                try:
                    try:
                        # Try to get file metadata first
                        supabase.storage.from_('documents').get_public_url(new_path)
                        app.logger.error(f"❌ File with name '{new_name}' already exists")
                        return jsonify({'error': f"Cannot rename to '{new_name}' because a file with this name already exists"}), 400
                    except Exception:
                        pass
                        
                except Exception:
                    # If all existence checks fail, we assume the file doesn't exist
                    app.logger.info(f"✅ Target file '{new_name}' does not exist, proceeding with rename")
                    pass
        
        # If we've reached here, the target doesn't exist, so we can proceed with the rename
        
        # Check if it's a file or folder
        if '.' in old_name:  # It's likely a file
            # Supabase storage doesn't have a rename function, so we need to:
            # 1. Download the file
            # 2. Upload it with the new name
            # 3. Delete the old file
            try:
                # Download file data
                result = supabase.storage.from_('documents').download(old_path)
                file_data = result
                
                # Get content type (best guess based on extension)
                content_type = "application/octet-stream"
                ext = os.path.splitext(new_name)[1].lower()
                if ext == '.pdf':
                    content_type = "application/pdf"
                elif ext == '.xlsx':
                    content_type = "application/vnd.openxmlformats-officedocument.spreadsheetml.sheet"
                elif ext == '.csv':
                    content_type = "text/csv"
                elif ext == '.docx':
                    content_type = "application/vnd.openxmlformats-officedocument.wordprocessingml.document"
                
                # Upload with new name
                upload_response = supabase.storage.from_('documents').upload(
                    new_path,
                    file_data,
                    file_options={"contentType": content_type}
                )
                
                # confirm the upload is successful before deleting
                if upload_response:
                    # Delete old file
                    supabase.storage.from_('documents').remove([old_path])
                    app.logger.info(f"📄 Successfully renamed file from {old_path} to {new_path}")
                else:
                    raise Exception("Failed to upload file with new name")
            except Exception as file_error:
                app.logger.error(f"❌ Failed to rename file: {str(file_error)}")
                # try to clean up the possibly created new file
                try:
                    supabase.storage.from_('documents').remove([new_path])
                except:
                    pass
                raise file_error
        else:  # It's a folder
            # For folders:
            # 1. List all files in the folder
            # 2. For each file, download, upload with new path, and delete old
            # 3. Create new folder placeholder
            # 4. Delete old folder placeholder
            
            # List all files in folder
            try:
                # recursive function to handle subfolder contents
                def process_folder_contents(src_folder, dest_folder, moved_items=None):
                    if moved_items is None:
                        moved_items = []
                    
                    try:
                        # get the contents of the source folder
                        contents = supabase.storage.from_('documents').list(path=src_folder)
                        
                        # create the destination folder placeholder
                        try:
                            placeholder_path = os.path.join(dest_folder, '.folder')
                            supabase.storage.from_('documents').upload(
                                placeholder_path,
                                'folder'.encode(),
                                {"contentType": "application/x-directory"}
                            )
                        except Exception as ph_error:
                            if not 'Duplicate' in str(ph_error):  # ignore duplicate file error
                                raise ph_error
                        
                        # handle each file and subfolder
                        for item in contents:
                            if item['name'] == '.folder':
                                continue
                                
                            src_item_path = os.path.join(src_folder, item['name'])
                            dest_item_path = os.path.join(dest_folder, item['name'])
                            
                            if item['id'] is None:  # subfolderolder
                                process_folder_contents(src_item_path, dest_item_path, moved_items)
                            else:  # file
                                try:
                                    # download the file
                                    item_data = supabase.storage.from_('documents').download(src_item_path)
                                    
                                    # upload to the new path
                                    content_type = item.get('metadata', {}).get('mimetype', 'application/octet-stream')
                                    supabase.storage.from_('documents').upload(
                                        dest_item_path,
                                        item_data,
                                        file_options={"contentType": content_type}
                                    )
                                    
                                    # record the successfully moved file
                                    moved_items.append(src_item_path)
                                except Exception as file_error:
                                    app.logger.error(f"❌ Failed to move file {src_item_path}: {str(file_error)}")
                                    # continue to process other files
                        
                        # record the folder placeholder
                        folder_placeholder = os.path.join(src_folder, '.folder')
                        moved_items.append(folder_placeholder)
                        
                        return moved_items
                    except Exception as inner_error:
                        app.logger.error(f"❌ Error processing folder {src_folder}: {str(inner_error)}")
                        raise inner_error
                
                # start to process the folder recursively
                moved_items = process_folder_contents(old_path, new_path)
                
                # after successfully copying all items, start to delete the original items
                if moved_items:
                    app.logger.info(f"📁 Successfully copied {len(moved_items)} items from {old_path} to {new_path}")
                    
                    # start to delete the original items from the deepest level
                    sorted_items = sorted(moved_items, key=len, reverse=True)
                    deletion_errors = []
                    
                    for item_path in sorted_items:
                        try:
                            supabase.storage.from_('documents').remove([item_path])
                            app.logger.info(f"🗑️ Deleted original item: {item_path}")
                        except Exception as del_error:
                            app.logger.error(f"Failed to delete original item {item_path}: {str(del_error)}")
                            deletion_errors.append(item_path)
                    
                    if deletion_errors:
                        app.logger.warning(f"Some original items could not be deleted: {deletion_errors}")
                        app.logger.warning("Rename operation partially successful - new folder created but old might remain")
                    
                    app.logger.info(f"📁 Successfully renamed folder from {old_path} to {new_path}")
                else:
                    app.logger.error(f"❌ No items were copied from {old_path} to {new_path}")
                    raise Exception(f"Failed to copy any items from {old_path} to {new_path}")
                
            except Exception as folder_error:
                app.logger.error(f"❌ Failed to rename folder: {str(folder_error)}")
                
                # try to clean up the newly created files and folders, but do not let cleanup errors prevent the operation from returning
                try:
                    # recursive function to delete the newly created files and folders
                    def clean_folder(folder_path):
                        try:
                            contents = supabase.storage.from_('documents').list(path=folder_path)
                            
                            # delete all files first
                            for item in contents:
                                if item['id'] is not None:  # file
                                    item_path = os.path.join(folder_path, item['name'])
                                    try:
                                        supabase.storage.from_('documents').remove([item_path])
                                        app.logger.info(f"🗑️ Cleanup: Deleted {item_path}")
                                    except Exception as del_error:
                                        app.logger.error(f"Cleanup: Failed to delete {item_path}: {str(del_error)}")
                                elif item['name'] != '.folder':  # subfolder (not a placeholder)
                                    child_path = os.path.join(folder_path, item['name'])
                                    clean_folder(child_path)  # recursive deletion of subfolders
                            
                            # then delete the folder placeholder
                            try:
                                placeholder = os.path.join(folder_path, '.folder')
                                supabase.storage.from_('documents').remove([placeholder])
                                app.logger.info(f"🗑️ Cleanup: Deleted placeholder {placeholder}")
                            except Exception as ph_error:
                                app.logger.error(f"Cleanup: Failed to delete placeholder {folder_path}: {str(ph_error)}")
                                
                        except Exception as list_error:
                            app.logger.error(f"Cleanup: Failed to list contents of {folder_path}: {str(list_error)}")
                    
                    # start to clean up
                    clean_folder(new_path)
                    
                except Exception as cleanup_error:
                    app.logger.error(f"❌ Failed to clean up after failed rename: {str(cleanup_error)}")
                
                # special handling, if the new folder already exists and is not empty, we consider the operation to be basically successful
                try:
                    contents = supabase.storage.from_('documents').list(path=new_path)
                    if contents and any(item['id'] is not None for item in contents):
                        app.logger.warning(f"Rename partially successful: Files exist in new location {new_path}")
                        # return success, but add a warning
                        return jsonify({
                            'success': True,
                            'oldPath': old_path,
                            'newPath': new_path,
                            'warning': 'Partial success: Files exist in new location but old folder may still exist'
                        }), 200
                except Exception:
                    pass
                    
                # continue to raise the original error
                raise folder_error
        
        return jsonify({
            'success': True,
            'oldPath': old_path,
            'newPath': new_path
        }), 200
    except Exception as e:
        app.logger.error(f"❌ API Error in rename_item: {str(e)}")
        return jsonify({'error': str(e)}), 500

# Analytics API endpoints
@app.route('/api/analytics/metrics', methods=['GET'])
@require_auth
def get_metrics():
    """Get ESG metrics and KPIs."""
    try:
        app.logger.info("📊 API Call - get_metrics")
        # Mock response
        metrics = {
            "environmental": {
                "carbon_emissions": {"value": 1250.5, "unit": "tons", "trend": -5.2},
                "energy_consumption": {"value": 45000, "unit": "kWh", "trend": -2.1},
                "waste_management": {"value": 85.5, "unit": "tons", "trend": -10.0}
            },
            "social": {
                "employee_satisfaction": {"value": 4.2, "unit": "score", "trend": 0.3},
                "diversity_ratio": {"value": 42, "unit": "percent", "trend": 5.0},
                "training_hours": {"value": 1200, "unit": "hours", "trend": 15.0}
            },
            "governance": {
                "board_diversity": {"value": 38, "unit": "percent", "trend": 8.0},
                "compliance_rate": {"value": 98.5, "unit": "percent", "trend": 1.5},
                "risk_assessment": {"value": 4.5, "unit": "score", "trend": 0.2}
            }
        }
        app.logger.info("📥 API Response: Metrics data sent")
        return jsonify(metrics), 200
    except Exception as e:
        app.logger.error(f"❌ API Error in get_metrics: {str(e)}")
        return jsonify({'error': str(e)}), 500

@app.route('/api/analytics/data-chunks', methods=['GET'])
@require_auth
def get_data_chunks():
    """Get available data chunks for chart generation."""
    try:
        app.logger.info("📊 API Call - get_data_chunks")
        
        # Mock response with available data chunks
        chunks = [
            {
                "id": "carbon_emissions_2023",
                "name": "Carbon Emissions 2023",
                "description": "Monthly carbon emissions data for 2023",
                "category": "Environmental",
                "updated_at": datetime.now().isoformat()
            },
            {
                "id": "energy_consumption_quarterly",
                "name": "Energy Consumption (Quarterly)",
                "description": "Quarterly energy consumption over the past 3 years",
                "category": "Environmental",
                "updated_at": datetime.now().isoformat()
            },
            {
                "id": "diversity_metrics_2023",
                "name": "Diversity Metrics 2023",
                "description": "Diversity statistics across departments",
                "category": "Social",
                "updated_at": datetime.now().isoformat()
            },
            {
                "id": "governance_compliance",
                "name": "Governance Compliance",
                "description": "Compliance metrics by region",
                "category": "Governance",
                "updated_at": datetime.now().isoformat()
            }
        ]
        
        app.logger.info(f"📥 API Response: Sent {len(chunks)} data chunks")
        return jsonify(chunks), 200
    except Exception as e:
        app.logger.error(f"❌ API Error in get_data_chunks: {str(e)}")
        return jsonify({'error': str(e)}), 500

@app.route('/api/analytics/data-chunks/<chunk_id>', methods=['GET'])
@require_auth
def get_data_chunk(chunk_id):
    """Get chart data for a specific data chunk."""
    try:
        app.logger.info(f"📊 API Call - get_data_chunk: {chunk_id}")
        
        # Mock responses based on chunk_id
        chart_data = {}
        
        if chunk_id == "carbon_emissions_2023":
            chart_data = {
                "title": "Carbon Emissions 2023",
                "type": "bar",
                "labels": ["Jan", "Feb", "Mar", "Apr", "May", "Jun", "Jul", "Aug", "Sep", "Oct", "Nov", "Dec"],
                "series": [
                    {
                        "name": "Office Emissions",
                        "data": [42, 38, 35, 40, 36, 33, 34, 31, 35, 32, 29, 25]
                    },
                    {
                        "name": "Manufacturing",
                        "data": [65, 59, 80, 81, 56, 55, 60, 58, 56, 52, 49, 48]
                    },
                    {
                        "name": "Transportation",
                        "data": [28, 25, 26, 32, 30, 27, 29, 28, 25, 23, 24, 20]
                    }
                ]
            }
        elif chunk_id == "energy_consumption_quarterly":
            chart_data = {
                "title": "Energy Consumption (Quarterly)",
                "type": "line",
                "labels": ["Q1 2021", "Q2 2021", "Q3 2021", "Q4 2021", "Q1 2022", "Q2 2022", "Q3 2022", "Q4 2022", "Q1 2023", "Q2 2023", "Q3 2023", "Q4 2023"],
                "series": [
                    {
                        "name": "Electricity (kWh)",
                        "data": [48000, 46500, 47200, 45800, 44900, 43500, 42800, 41200, 40500, 38900, 37500, 36200]
                    },
                    {
                        "name": "Natural Gas (therms)",
                        "data": [12500, 9800, 8500, 13200, 11900, 9200, 7900, 12600, 10800, 8600, 7200, 11500]
                    }
                ]
            }
        elif chunk_id == "diversity_metrics_2023":
            chart_data = {
                "title": "Diversity Metrics 2023",
                "type": "bar",
                "labels": ["Engineering", "Marketing", "Operations", "Finance", "HR", "Sales", "Executive"],
                "series": [
                    {
                        "name": "Women",
                        "data": [35, 62, 48, 53, 72, 45, 38]
                    },
                    {
                        "name": "Underrepresented Minorities",
                        "data": [28, 32, 29, 25, 35, 30, 22]
                    },
                    {
                        "name": "Veterans",
                        "data": [8, 5, 12, 7, 6, 9, 10]
                    }
                ]
            }
        elif chunk_id == "governance_compliance":
            chart_data = {
                "title": "Governance Compliance",
                "type": "donut",
                "labels": ["North America", "Europe", "Asia Pacific", "Latin America", "Africa"],
                "series": [
                    {
                        "name": "Compliance Rate",
                        "data": [98, 97, 92, 88, 85]
                    }
                ]
            }
        else:
            chart_data = {
                "title": "Sample Data",
                "type": "bar",
                "labels": ["Jan", "Feb", "Mar", "Apr", "May"],
                "series": [
                    {
                        "name": "Series 1",
                        "data": [40, 30, 20, 27, 18]
                    },
                    {
                        "name": "Series 2",
                        "data": [24, 13, 98, 39, 48]
                    },
                    {
                        "name": "Series 3",
                        "data": [65, 45, 35, 20, 75]
                    }
                ]
            }
        
        app.logger.info(f"📥 API Response: Sent chart data for chunk {chunk_id}")
        return jsonify(chart_data), 200
    except Exception as e:
        app.logger.error(f"❌ API Error in get_data_chunk: {str(e)}")
        return jsonify({'error': str(e)}), 500

@app.route('/api/analytics/reports', methods=['GET'])
@require_auth
def get_reports():
    """Get generated ESG reports."""
    try:
        app.logger.info("📊 API Call - get_reports")
        
        # Get user ID from the authenticated request
        user_id = request.user['id']
        
        # In a real implementation, we would query the database for reports
        # associated with this user's organization.
        # For now, return a more detailed mock response
        
        current_date = datetime.now()
        
        # Create mock report data
        recent_reports = [
            {
                "id": "rep_001",
                "name": "Q4 2023 ESG Report",
                "type": "GRI",
                "generated_at": (current_date - timedelta(days=30)).isoformat(),
                "status": "completed", 
                "files": ["file1", "file2", "file3"],
                "metrics": {
                    "environmental_score": 82,
                    "social_score": 78,
                    "governance_score": 91
                }
            },
            {
                "id": "rep_002",
                "name": "Annual Sustainability Report 2023",
                "type": "SASB",
                "generated_at": (current_date - timedelta(days=60)).isoformat(),
                "status": "completed",
                "files": ["file1", "file4"],
                "metrics": {
                    "environmental_score": 79,
                    "social_score": 85,
                    "governance_score": 88
                }
            },
            {
                "id": "rep_003", 
                "name": "Q1 2024 ESG Report",
                "type": "GRI",
                "generated_at": (current_date - timedelta(days=15)).isoformat(),
                "status": "pending_review",
                "files": ["file3", "file5"],
                "metrics": {
                    "environmental_score": 84,
                    "social_score": 79,
                    "governance_score": 90
                }
            }
        ]
        
        scheduled_reports = [
            {
                "id": "rep_004",
                "name": "Q2 2024 ESG Report",
                "type": "GRI",
                "scheduled_for": (current_date + timedelta(days=15)).isoformat(),
                "status": "scheduled",
                "template": "quarterly_report_template",
                "files": []
            },
            {
                "id": "rep_005",
                "name": "Climate Risk Assessment",
                "type": "TCFD",
                "scheduled_for": (current_date + timedelta(days=30)).isoformat(),
                "status": "scheduled",
                "template": "climate_risk_template",
                "files": []
            }
        ]
        
        # Try to get the storage file list to associate real files with reports
        try:
            storage_files = supabase.storage.from_('documents').list()
            file_ids = [file['id'] for file in storage_files if file['id'] is not None]
            
            # Assign real file IDs to reports if available
            for report in recent_reports:
                if file_ids:
                    # Assign up to 3 random files to each report
                    num_files = min(3, len(file_ids))
                    report["files"] = [file_ids[i] for i in range(num_files)]
                    
        except Exception as file_error:
            app.logger.warning(f"Could not retrieve file list for reports: {str(file_error)}")
        
        reports = {
            "recent_reports": recent_reports,
            "scheduled_reports": scheduled_reports
        }
        
        app.logger.info(f"📥 API Response: Sent {len(recent_reports)} recent reports and {len(scheduled_reports)} scheduled reports")
        return jsonify(reports), 200
        
    except Exception as e:
        app.logger.error(f"❌ API Error in get_reports: {str(e)}")
        return jsonify({'error': str(e)}), 500

@app.route('/api/analytics/trends', methods=['GET'])
@require_auth
def get_trends():
    """Get ESG metric trends over time."""
    try:
        app.logger.info("📊 API Call - get_trends")
        period = request.args.get('period', 'yearly')  # yearly, quarterly, monthly
        metric = request.args.get('metric', 'all')
        
        # Mock response
        trends = {
            "timeline": ["2023-Q1", "2023-Q2", "2023-Q3", "2023-Q4"],
            "metrics": {
                "carbon_emissions": [1300, 1280, 1265, 1250.5],
                "energy_consumption": [48000, 47000, 46000, 45000],
                "waste_management": [95, 92, 88, 85.5]
            },
            "benchmarks": {
                "industry_average": {
                    "carbon_emissions": 1400,
                    "energy_consumption": 50000,
                    "waste_management": 100
                }
            }
        }
        app.logger.info("📥 API Response: Trends data sent")
        return jsonify(trends), 200
    except Exception as e:
        app.logger.error(f"❌ API Error in get_trends: {str(e)}")
        return jsonify({'error': str(e)}), 500

@app.route('/api/analytics/benchmarks', methods=['GET'])
@require_auth
def get_benchmarks():
    """Get industry benchmarks and comparisons."""
    try:
        app.logger.info("📊 API Call - get_benchmarks")
        industry = request.args.get('industry', 'technology')
        
        # Mock response
        benchmarks = {
            "industry_averages": {
                "environmental": {
                    "carbon_emissions": 1400,
                    "energy_consumption": 50000,
                    "waste_management": 100
                },
                "social": {
                    "employee_satisfaction": 3.8,
                    "diversity_ratio": 35,
                    "training_hours": 800
                },
                "governance": {
                    "board_diversity": 30,
                    "compliance_rate": 95,
                    "risk_assessment": 4.0
                }
            },
            "rankings": {
                "overall": 12,
                "total_companies": 100,
                "percentile": 88
            },
            "peer_comparison": {
                "better_than": 75,
                "areas_of_improvement": ["waste_management", "training_hours"],
                "leading_in": ["carbon_emissions", "board_diversity"]
            }
        }
        app.logger.info("📥 API Response: Benchmarks data sent")
        return jsonify(benchmarks), 200
    except Exception as e:
        app.logger.error(f"❌ API Error in get_benchmarks: {str(e)}")
        return jsonify({'error': str(e)}), 500

@app.route('/api/analytics/generate-report', methods=['POST'])
@require_auth
def generate_report():
    """Generate a new ESG report."""
    try:
        app.logger.info("📊 API Call - generate_report")
        data = request.json
        report_type = data.get('type', 'quarterly')
        
        # Mock response
        response = {
            "report_id": str(uuid.uuid4()),
            "status": "processing",
            "estimated_completion": "2024-03-08T15:00:00Z",
            "type": report_type,
            "notification": "You will be notified when the report is ready."
        }
        app.logger.info("📥 API Response: Report generation initiated")
        return jsonify(response), 200
    except Exception as e:
        app.logger.error(f"❌ API Error in generate_report: {str(e)}")
        return jsonify({'error': str(e)}), 500

@app.route('/api/analytics/report-status/<report_id>', methods=['GET'])
@require_auth
def get_report_status(report_id):
    """Get the status of a report generation process."""
    try:
        app.logger.info(f"📊 API Call - get_report_status: {report_id}")
        
        # Mock response
        status = {
            "report_id": report_id,
            "status": "processing",
            "progress": 65,
            "current_step": "Analyzing environmental metrics",
            "steps_completed": ["Data collection", "Validation", "Initial analysis"],
            "steps_remaining": ["Final review", "PDF generation"],
            "estimated_completion": "2024-03-08T15:00:00Z"
        }
        app.logger.info("📥 API Response: Report status sent")
        return jsonify(status), 200
    except Exception as e:
        app.logger.error(f"❌ API Error in get_report_status: {str(e)}")
        return jsonify({'error': str(e)}), 500

@app.route('/api/chunk-file', methods=['POST'])
@require_auth
def create_file_chunks():
    """Create chunks from an uploaded file based on file type."""
    try:
        data = request.get_json()
        file_path = data.get('filePath')
        
        if not file_path:
            return jsonify({'error': 'No file path provided'}), 400
            
        # Get absolute path of the file
        abs_file_path = os.path.join(UPLOAD_FOLDER, file_path)
        if not os.path.exists(abs_file_path):
            return jsonify({'error': 'File not found'}), 404
            
        # Get file extension
        file_ext = file_path.split('.')[-1].lower()
        
        print(f"Processing file: {file_path} (type: {file_ext})")
        
        if file_ext in ['docx', 'doc']:
            # Process DOCX files
            from docx import Document
            doc = Document(abs_file_path)
            
            # Extract sections
            sections = []
            current_heading = "Introduction"
            current_content = []
            
            for para in doc.paragraphs:
                if para.style.name.startswith('Heading'):
                    if current_content:
                        sections.append({
                            "heading": current_heading,
                            "content": " ".join(current_content)
                        })
                        current_content = []
                    current_heading = para.text
                else:
                    if para.text.strip():
                        current_content.append(para.text)
            
            # Add last section
            if current_content:
                sections.append({
                    "heading": current_heading,
                    "content": " ".join(current_content)
                })
            
            # Create semantic chunks
            chunks = semantic_chunk_text(sections)
            
            # Generate a unique ID for this file's chunks
            file_id = hashlib.md5(file_path.encode()).hexdigest()
            
            # Create directory for chunks if it doesn't exist
            chunks_dir = os.path.join(CHUNKS_DIR, file_id)
            os.makedirs(chunks_dir, exist_ok=True)
            
            # Save chunks to files
            chunk_paths = []
            for i, chunk in enumerate(chunks):
                chunk_file = f'chunk_{i}.json'
                chunk_path = os.path.join(chunks_dir, chunk_file)
                with open(chunk_path, 'w', encoding='utf-8') as f:
                    json.dump(chunk, f, ensure_ascii=False, indent=2)
                chunk_paths.append(chunk_file)
            
            print(f"Created {len(chunks)} chunks for file {file_path}")
            
            return jsonify({
                'success': True,
                'fileId': file_id,
                'chunks': len(chunks),
                'originalFile': file_path,
                'chunkPaths': chunk_paths
            }), 200
            
        else:
            return jsonify({'error': 'Unsupported file type. Currently only supporting DOCX files.'}), 400
            
    except Exception as e:
        print(f"Error in create_file_chunks: {str(e)}")
        return jsonify({'error': str(e)}), 500

@app.route('/api/chunks/<file_id>', methods=['GET'])
@require_auth
def list_chunks(file_id: str):
    """List all chunks for a file."""
    try:
        chunks_dir = os.path.join(CHUNKS_DIR, file_id)
        if not os.path.exists(chunks_dir):
            return jsonify({'error': 'No chunks found for this file'}), 404
            
        chunks = []
        for chunk_file in sorted(os.listdir(chunks_dir)):
            with open(os.path.join(chunks_dir, chunk_file), 'r', encoding='utf-8') as f:
                chunk_data = json.load(f)
                chunks.append({
                    'id': chunk_file,
                    'title': chunk_data.get('title', ''),
                    'preview': chunk_data.get('text', '')[:100] + '...' if len(chunk_data.get('text', '')) > 100 else chunk_data.get('text', '')
                })
                
        return jsonify({
            'fileId': file_id,
            'chunks': chunks,
            'totalChunks': len(chunks)
        }), 200
    except Exception as e:
        app.logger.error(f"❌ API Error in list_chunks: {str(e)}")
        return jsonify({'error': str(e)}), 500

@app.route('/api/chunks/<file_id>/<chunk_id>', methods=['GET'])
@require_auth
def get_chunk(file_id: str, chunk_id: str):
    """Get a specific chunk of a file."""
    try:
        chunk_path = os.path.join(CHUNKS_DIR, file_id, chunk_id)
        if not os.path.exists(chunk_path):
            return jsonify({'error': 'Chunk not found'}), 404
            
        with open(chunk_path, 'r', encoding='utf-8') as f:
            chunk_data = json.load(f)
            
        return jsonify(chunk_data), 200
    except Exception as e:
        app.logger.error(f"❌ API Error in get_chunk: {str(e)}")
        return jsonify({'error': str(e)}), 500

@app.route('/api/rag/query', methods=['POST'])
@require_auth
def rag_query():
    """Proxy ESG RAG query to the RAG microservice."""
    try:
        data = request.get_json() or {}
        response = requests.post("http://localhost:6050/rag/query", json=data)
        return (response.text, response.status_code, response.headers.items())
    except Exception as e:
        app.logger.error(f"❌ API Error in rag_query: {str(e)}")
        return jsonify({'error': str(e)}), 500

if __name__ == '__main__':
    app.run(debug=True, port=5050)<|MERGE_RESOLUTION|>--- conflicted
+++ resolved
@@ -10,15 +10,12 @@
 from openai import OpenAI
 import time
 import redis
-<<<<<<< HEAD
-import tempfile
-import requests
-=======
 from etl_docx.chunking import semantic_chunk_text
 import json
 import tempfile
 import hashlib
->>>>>>> 257193cb
+import tempfile
+import requests
 # Load environment variables
 load_dotenv('.env.local')
 
