--- conflicted
+++ resolved
@@ -54,13 +54,8 @@
     app,
     resources={
         r"/api/*": {
-<<<<<<< HEAD
-            "origins": ["*"],
-            "methods": ["GET", "POST", "DELETE"],
-=======
-            "origins": ["http://localhost:3000", "http://127.0.0.1:3000"],
+            "origins": ["https://myesgfrontend.zeabur.app/"],
             "methods": ["GET", "POST", "DELETE", "PUT"],
->>>>>>> 2f61b4e2
             "allow_headers": ["*"],
         }
     },
@@ -527,11 +522,7 @@
         rag_error = None
         try:
             app.logger.info(f"🚀 Calling RAG service for: {filename}")
-<<<<<<< HEAD
             rag_url = f"{RAG_PROD_URL}/api/v1/process_document"
-=======
-            rag_url = "http://localhost:8000/api/v1/process_document"
->>>>>>> 2f61b4e2
 
             # Send file, user_id, and file_id in the request
             files_payload = {"file": (filename, file_data, content_type)}
@@ -995,11 +986,7 @@
         # llm_service = LLMService()
         # response = llm_service.handle_query(message)
         # print("response: ", response)
-<<<<<<< HEAD
         rag_api_url = f"{RAG_PROD_URL}/api/v1/query"
-=======
-        rag_api_url = "http://localhost:8000/api/v1/query"
->>>>>>> 2f61b4e2
         print("request object: ", request)
         response = requests.post(rag_api_url, json={"query": message})
         print("response: ", response)
@@ -1094,11 +1081,7 @@
                     )
 
                     # Call RAG API to delete graph entity
-<<<<<<< HEAD
                     rag_api_url = f"{RAG_PROD_URL}/api/v1/delete-graph-entity"
-=======
-                    rag_api_url = "http://localhost:8000/api/v1/delete-graph-entity"
->>>>>>> 2f61b4e2
 
                     import requests
 
@@ -1228,11 +1211,7 @@
                                         f"🔍 Found document ID: {document_id} for file: {item_path}"
                                     )
 
-<<<<<<< HEAD
                                     rag_api_url = f"{RAG_PROD_URL}/api/v1/delete-graph-entity"
-=======
-                                    rag_api_url = "http://localhost:8000/api/v1/delete-graph-entity"
->>>>>>> 2f61b4e2
 
                                     import requests
 
@@ -2410,11 +2389,7 @@
 
         # call the rag/app.py create_graph endpoint to create the subgraph
         response = requests.post(
-<<<<<<< HEAD
             f"{RAG_PROD_URL}/api/v1/create-graph",
-=======
-            "http://localhost:8000/api/v1/create-graph",
->>>>>>> 2f61b4e2
             json={
                 "entities": entities.data,
                 "relationships": relationships.data,
@@ -2449,19 +2424,11 @@
             "prompt": prompt,
         }
         print("request_body: ", request_body)
-<<<<<<< HEAD
         rag_api_url = f"{RAG_PROD_URL}/api/v1/generate-report"
-=======
-        rag_api_url = "http://localhost:8000/api/v1/generate-report"
-<<<<<<< users/zenan/bugfix
-        response = requests.post(rag_api_url, json=json.dumps(request_body))
-=======
->>>>>>> 2f61b4e2
         response = requests.post(
             rag_api_url, 
             json=json.dumps(request_body)
         )
->>>>>>> feature/bugfix
         response_data = response.json()
         return (
             jsonify(
@@ -2746,7 +2713,7 @@
         app.logger.info("📊 API Call - get_graph_files")
 
         # Call the RAG service to get files that have graphs in Neo4j
-        rag_api_url = "http://localhost:8000/api/v1/get-graph-files"
+        rag_api_url = f"{RAG_PROD_URL}/api/v1/get-graph-files"
         response = requests.get(
             rag_api_url,
             headers={"Content-Type": "application/json"},
