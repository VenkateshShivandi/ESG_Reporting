--- conflicted
+++ resolved
@@ -20,15 +20,6 @@
     defaults:
       run:
         working-directory: frontend
-<<<<<<< HEAD
-        
-    env:
-      NODE_ENV: test
-      CI: true
-        
-=======
-
->>>>>>> 9fdb5f38
     steps:
       - name: Checkout code
         uses: actions/checkout@v3
@@ -46,16 +37,11 @@
       - name: Run Vitest tests
         run: npm test
         env:
-<<<<<<< HEAD
-          NODE_ENV: test
-        
-=======
           # Suppress React act() warnings in CI environment
           SUPPRESS_REACT_ACT_WARNINGS: true
           # Set test timeout
           VITEST_TIMEOUT: 30000
 
->>>>>>> 9fdb5f38
       - name: Upload test results
         uses: actions/upload-artifact@v4
         if: always()
