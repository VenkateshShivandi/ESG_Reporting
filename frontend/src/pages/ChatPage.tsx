"use client"

import { useState, useRef, useEffect } from "react"
import { useChat } from "ai/react"
import { Button } from "@/components/ui/button"
import { ScrollArea } from "@/components/ui/scroll-area"
import { Avatar, AvatarFallback, AvatarImage } from "@/components/ui/avatar"
<<<<<<< HEAD
import { Search, FileText, File, Folder, Send, Bot, Eye, X, Calendar, GripVertical, Maximize2, Minimize2, ChevronsUp, ChevronsDown } from "lucide-react"
=======
import { Search, FileText, File, Folder, Send, Bot, Eye, X, Calendar, GripVertical, Maximize2, Minimize2, ChevronsUp, ChevronsDown, Loader2, CheckCircle } from "lucide-react"
>>>>>>> f3e485ea
import { Input } from "@/components/ui/input"
import { Checkbox } from "@/components/ui/checkbox"
import { Dialog, DialogContent, DialogDescription, DialogHeader, DialogTitle } from "@/components/ui/dialog"
import { Select, SelectContent, SelectItem, SelectTrigger, SelectValue } from "@/components/ui/select"
import { useFilesStore } from "@/lib/store/files-store"
import { toast } from "sonner"
import { InteractiveWorkspace } from "@/components/dashboard/interactive-workspace"
import { Slider } from "@/components/ui/slider"
<<<<<<< HEAD
=======
import { Textarea } from "@/components/ui/textarea"
>>>>>>> f3e485ea

// Define a type for reports
interface Report {
  id: string;
  type: string;
  timestamp: Date;
  files: string[];
}

export default function ChatPage() {
  const { messages, input, handleInputChange, handleSubmit, append } = useChat()
  const [isSidebarOpen, setIsSidebarOpen] = useState(false)
  const [isModalOpen, setIsModalOpen] = useState(false)
  const [isReportListOpen, setIsReportListOpen] = useState(false)
  const [selectedType, setSelectedType] = useState<string>("")
  const { files } = useFilesStore()
  const [selectedFiles, setSelectedFiles] = useState<Set<string>>(new Set())
  const [searchQuery, setSearchQuery] = useState("")
  const [showReportView, setShowReportView] = useState(false)
  const [reports, setReports] = useState<Report[]>([])
  const [selectedReport, setSelectedReport] = useState<Report | null>(null)
  
  // State for resizable panels
  const [splitPosition, setSplitPosition] = useState(50) // Default to 50% split
  const [isDragging, setIsDragging] = useState(false)
  const containerRef = useRef<HTMLDivElement>(null)
  const dividerRef = useRef<HTMLDivElement>(null)

  // State for main UI size
  const [uiSize, setUiSize] = useState(100) // 100% by default
  const [uiHeight, setUiHeight] = useState(100) // 100% by default
  const [showSizeControls, setShowSizeControls] = useState(false)
<<<<<<< HEAD
=======

  const [reportPrompt, setReportPrompt] = useState(
    "Generate a detailed ESG report based on the selected files, focusing on environmental, social, and governance performance."
  )

  const [isGeneratingReport, setIsGeneratingReport] = useState(false)
  
  // Define status messages only once at the component level
  const statusMessages = [
    "Generating your report...",
    "Extracting ESG metrics...",
    "Analyzing documents...",
    "Compiling sustainability data...",
    "Formatting report sections...",
    "Finalizing report..."
  ]
>>>>>>> f3e485ea

  const toggleSidebar = () => setIsSidebarOpen(!isSidebarOpen)
  
  // Function to always open the sidebar
  const openSidebar = () => setIsSidebarOpen(true)
  
  // Function to close sidebar if open
  const closeSidebarIfOpen = () => {
    if (isSidebarOpen) {
      setIsSidebarOpen(false)
    }
  }
  
  // Function to toggle the sidebar with special behavior for Search Files button
  const handleSearchFilesClick = () => {
    // Toggle the file search sidebar
    setIsSidebarOpen(!isSidebarOpen)
    
    // Dispatch a custom event to collapse the main navigation sidebar if it's expanded
    window.dispatchEvent(new CustomEvent('collapseMainSidebar'))
  }
  
  // Function to toggle the reports list sidebar and collapse main sidebar
  const toggleReportList = () => {
    // Toggle the reports list
    setIsReportListOpen(!isReportListOpen)
    
    // Dispatch a custom event to collapse the main navigation sidebar if it's expanded
    window.dispatchEvent(new CustomEvent('collapseMainSidebar'))
  }

  const handleFileSelect = (fileId: string) => {
    setSelectedFiles((prev) => {
      const newSet = new Set(prev)
      if (newSet.has(fileId)) {
        newSet.delete(fileId)
      } else {
        newSet.add(fileId)
      }
      return newSet
    })
  }

  const handleGenerateReport = () => {
    const selectedFilesList = files.filter((file) => selectedFiles.has(file.id))
    if (selectedType && selectedFilesList.length > 0) {
<<<<<<< HEAD
      // Create a new report
      const newReport: Report = {
        id: Date.now().toString(),
        type: selectedType,
        timestamp: new Date(),
        files: selectedFilesList.map(file => file.id)
      }
      
      // Add it to reports list
      setReports(prev => [...prev, newReport])
      
      toast.success(`${selectedType} report generated and added to reports`)
      setIsModalOpen(false)
      setSelectedType("")
      setSelectedFiles(new Set())
      
      // Don't automatically show the report view
    } else {
      toast.error("Please select a report type and at least one file")
=======
      // Store report data for later creation
      const reportData = {
        type: selectedType,
        files: selectedFilesList.map(file => file.id)
      }
      
      // Set generating state to true
      setIsGeneratingReport(true)
      
      // Clear any existing toasts
      toast.dismiss();
      
      // Use a consistent toast ID to ensure proper replacement
      const toastId = "report-generation-toast";
      
      // Show first toast - Report generation started
      toast(`${selectedType} report generation started`, {
        id: toastId,
        icon: <CheckCircle className="h-4 w-4" />,
        duration: 3000
      });
      
      // Create a sequence of toasts with proper timing
      const sequence = [
        {
          message: "Generating your report...",
          icon: <Loader2 className="h-4 w-4 animate-spin" />,
          delay: 3000
        },
        {
          message: "Analyzing documents...",
          icon: <Loader2 className="h-4 w-4 animate-spin" />,
          delay: 3000
        },
        {
          message: "Finalizing report...",
          icon: <Loader2 className="h-4 w-4 animate-spin" />,
          delay: 3000
        }
      ];
      
      // Execute the sequence with proper timing
      let cumulativeDelay = 0;
      sequence.forEach((item) => {
        cumulativeDelay += item.delay;
        setTimeout(() => {
          toast(item.message, {
            id: toastId,
            icon: item.icon,
            duration: item.delay
          });
        }, cumulativeDelay);
      });
      
      // After all processing toasts, show success and create report
      setTimeout(() => {
        // Create and add the new report
        const newReport: Report = {
          id: `report-${Date.now()}`,
          type: reportData.type,
          timestamp: new Date(),
          files: reportData.files
        };
        
        // Add to reports list - add new report at the beginning of the array
        setReports(prev => [newReport, ...prev]);
        
        // Set generating state to false
        setIsGeneratingReport(false);
        
        // Show success toast
        toast("Report generated successfully", {
          id: toastId,
          icon: <CheckCircle className="h-4 w-4 text-green-500" />,
          duration: 5000
        });
      }, cumulativeDelay + 3000);
      
      setIsModalOpen(false);
      setSelectedType("");
      setSelectedFiles(new Set());
      setReportPrompt("Generate a detailed ESG report based on the selected files, focusing on environmental, social, and governance performance.");
    } else {
      toast.error("Please select a report type and at least one file");
>>>>>>> f3e485ea
    }
  };

  const handleSelectReport = (report: Report) => {
    setSelectedReport(report)
    setShowReportView(true)
    setIsReportListOpen(false)
    setIsSidebarOpen(false)
  }

  const closeReportView = () => {
    setShowReportView(false)
    setSelectedReport(null)
  }

  // Handle divider drag start
  const handleDividerMouseDown = (e: React.MouseEvent) => {
    e.preventDefault()
    setIsDragging(true)
  }

<<<<<<< HEAD
  const handleSelectReport = (report: Report) => {
    setSelectedReport(report)
    setShowReportView(true)
    setIsReportListOpen(false)
    setIsSidebarOpen(false)
  }

  const closeReportView = () => {
    setShowReportView(false)
    setSelectedReport(null)
  }

  // Handle divider drag start
  const handleDividerMouseDown = (e: React.MouseEvent) => {
    e.preventDefault()
    setIsDragging(true)
  }

=======
>>>>>>> f3e485ea
  // Handle dragging to resize panels
  useEffect(() => {
    const handleMouseMove = (e: MouseEvent) => {
      if (!isDragging || !containerRef.current) return
      
      const containerRect = containerRef.current.getBoundingClientRect()
      const containerWidth = containerRect.width
      const mouseX = e.clientX - containerRect.left
      
      // Calculate percentage position (constrained between 20% and 80%)
      const newPosition = Math.max(20, Math.min(80, (mouseX / containerWidth) * 100))
      setSplitPosition(newPosition)
    }
    
    const handleMouseUp = () => {
      setIsDragging(false)
    }
    
    if (isDragging) {
      document.addEventListener('mousemove', handleMouseMove)
      document.addEventListener('mouseup', handleMouseUp)
    }
    
    return () => {
      document.removeEventListener('mousemove', handleMouseMove)
      document.removeEventListener('mouseup', handleMouseUp)
    }
  }, [isDragging])

  const filteredFiles = files.filter((file) => file.name.toLowerCase().includes(searchQuery.toLowerCase()))

  return (
    <div className="flex h-screen bg-white overflow-hidden">
      <div 
        ref={containerRef} 
        className="flex-1 flex relative"
        style={{ 
          maxWidth: `${uiSize}%`, 
          height: `${uiHeight}%`
        }}
      >
        {/* Size Controls */}
        <div className="absolute -left-12 top-1/2 transform -translate-y-1/2 space-y-2 z-30">
          <Button 
            variant="outline" 
            size="icon" 
            className="h-8 w-8 bg-white" 
            onClick={() => setShowSizeControls(!showSizeControls)}
          >
            {showSizeControls ? <Minimize2 className="h-4 w-4" /> : <Maximize2 className="h-4 w-4" />}
          </Button>
          
          {showSizeControls && (
            <div className="bg-white p-3 rounded-lg shadow-md border space-y-4">
              <div className="space-y-2">
                <p className="text-xs font-medium text-slate-500">Width</p>
                <div className="flex items-center gap-2">
                  <Button 
                    variant="outline" 
                    size="icon" 
                    className="h-6 w-6" 
                    onClick={() => setUiSize(Math.max(50, uiSize - 5))}
                  >
                    <ChevronsDown className="h-3 w-3" />
                  </Button>
                  <Slider
                    min={50}
                    max={100}
                    step={5}
                    value={[uiSize]}
                    onValueChange={(value: number[]) => setUiSize(value[0])}
                    className="w-20"
                  />
                  <Button 
                    variant="outline" 
                    size="icon" 
                    className="h-6 w-6" 
                    onClick={() => setUiSize(Math.min(100, uiSize + 5))}
                  >
                    <ChevronsUp className="h-3 w-3" />
                  </Button>
                </div>
              </div>
              
              <div className="space-y-2">
                <p className="text-xs font-medium text-slate-500">Height</p>
                <div className="flex items-center gap-2">
                  <Button 
                    variant="outline" 
                    size="icon" 
                    className="h-6 w-6" 
                    onClick={() => setUiHeight(Math.max(50, uiHeight - 5))}
                  >
                    <ChevronsDown className="h-3 w-3" />
                  </Button>
                  <Slider
                    min={50}
                    max={100}
                    step={5}
                    value={[uiHeight]}
                    onValueChange={(value: number[]) => setUiHeight(value[0])}
                    className="w-20"
                  />
                  <Button 
                    variant="outline" 
                    size="icon" 
                    className="h-6 w-6" 
                    onClick={() => setUiHeight(Math.min(100, uiHeight + 5))}
                  >
                    <ChevronsUp className="h-3 w-3" />
                  </Button>
                </div>
              </div>
              
              <Button 
                variant="default" 
                size="sm" 
                className="w-full text-xs h-7" 
                onClick={() => {
                  setUiSize(100);
                  setUiHeight(100);
                }}
              >
                Reset
              </Button>
            </div>
          )}
        </div>

        {/* Chat container */}
        <div 
          className={`${showReportView ? `w-[${splitPosition}%]` : 'w-full'} h-full transition-all duration-300 ${!showReportView && 'pr-0'} overflow-auto`} 
          style={showReportView ? { width: `${splitPosition}%` } : undefined}
        >
        <div className="relative h-full flex flex-col">
          {/* Sidebar */}
          <div
            className={`absolute top-0 left-0 h-full bg-white shadow-lg transition-all duration-300 ease-in-out ${
              isSidebarOpen ? "w-64" : "w-0"
            } overflow-hidden z-20`}
          >
            <div className="p-4">
              <div className="flex flex-col gap-4">
                <div className="space-y-1.5">
                  <h2 className="text-lg font-semibold text-slate-900">Search Files</h2>
                  <p className="text-sm text-slate-500">
                    {files.length > 0
                      ? "Search and select files to analyze"
                      : "Upload files in Documents to get started"}
                  </p>
                </div>
                <div className="relative">
                  <Input
                    placeholder="Search files..."
                    value={searchQuery}
                    onChange={(e) => setSearchQuery(e.target.value)}
                    className="pl-9"
                  />
                  <Search className="absolute left-2.5 top-2.5 h-4 w-4 text-slate-500" />
                </div>
              </div>

              {selectedFiles.size > 0 && (
                <div className="mt-4 px-2">
                  <p className="text-sm text-slate-600">
                    {selectedFiles.size} file{selectedFiles.size !== 1 ? "s" : ""} selected
                  </p>
                </div>
              )}

              <ScrollArea className="h-[calc(100vh-8rem)] pr-4 mt-4">
                {files.length > 0 ? (
                  <div className="space-y-1">
                    {filteredFiles.map((file) => (
                      <div
                        key={file.id}
                        className={`flex items-center space-x-2 p-2 rounded-lg transition-colors
                          ${selectedFiles.has(file.id) ? "bg-slate-100" : "hover:bg-slate-50"}`}
                      >
                        {file.type === "file" && (
                          <Checkbox
                            checked={selectedFiles.has(file.id)}
                            onCheckedChange={() => handleFileSelect(file.id)}
                          />
                        )}
                        {file.type === "file" ? (
                          <File className="h-4 w-4 text-blue-500" />
                        ) : (
                          <Folder className="h-4 w-4 text-yellow-500" />
                        )}
                        <span className="text-sm text-slate-700 truncate">{file.name}</span>
                      </div>
                    ))}
                    {filteredFiles.length === 0 && searchQuery && (
                      <div className="text-center py-8">
                        <p className="text-sm text-slate-500">No files match your search</p>
                      </div>
                    )}
                  </div>
                ) : (
                  <div className="text-center py-8">
                    <File className="h-8 w-8 text-slate-400 mx-auto mb-3" />
                    <p className="text-sm font-medium text-slate-900">No files available for analysis</p>
                    <p className="text-sm text-slate-500 mt-1">
                      Upload files in the Documents section to analyze them here
                    </p>
                  </div>
                )}
              </ScrollArea>
            </div>
          </div>

            {/* Reports List Sidebar */}
            <div
              className={`absolute top-0 right-0 h-full bg-white border-l shadow-lg transition-all duration-300 ease-in-out ${
                isReportListOpen ? "w-64" : "w-0"
              } overflow-hidden z-20`}
            >
              <div className="p-4">
                <div className="flex flex-col gap-4">
                  <div className="flex items-center justify-between">
                    <h2 className="text-lg font-semibold text-slate-900">Available Reports</h2>
                    <Button variant="ghost" size="icon" onClick={toggleReportList}>
                      <X className="h-4 w-4" />
                    </Button>
                  </div>
                  {reports.length === 0 ? (
                    <div className="text-center py-8">
                      <FileText className="h-8 w-8 text-slate-400 mx-auto mb-3" />
                      <p className="text-sm font-medium text-slate-900">No reports generated</p>
                      <p className="text-sm text-slate-500 mt-1">
                        Generate a report to view it here
                      </p>
                    </div>
                  ) : (
                    <ScrollArea className="h-[calc(100vh-8rem)] pr-4 mt-4">
                      <div className="space-y-2">
                        {reports.map((report) => (
                          <div
                            key={report.id}
                            className="p-3 rounded-md border hover:bg-slate-50 cursor-pointer"
                            onClick={() => handleSelectReport(report)}
                          >
                            <div className="flex items-center gap-3">
                              <FileText className="h-5 w-5 text-emerald-600" />
                              <div>
                                <p className="font-medium text-sm">{report.type} Report</p>
                                <div className="flex items-center gap-1 text-xs text-slate-500">
                                  <Calendar className="h-3 w-3" />
                                  <span>
                                    {report.timestamp.toLocaleDateString()} {report.timestamp.toLocaleTimeString([], {hour: '2-digit', minute:'2-digit'})}
                                  </span>
                                </div>
                              </div>
                            </div>
                          </div>
                        ))}
                      </div>
                    </ScrollArea>
                  )}
                </div>
            </div>
          </div>

          {/* Main Chat Area */}
            <div className={`flex-1 flex flex-col transition-all duration-300 ${isSidebarOpen ? "ml-64" : "ml-0"} ${isReportListOpen ? "mr-64" : "mr-0"}`}>
            <div className="flex flex-col h-full mx-2 my-6 border-0 rounded-lg overflow-hidden shadow-sm">
              {/* Header */}
              <div className="flex items-center justify-between px-6 py-4 border-b bg-white">
                <div className="flex items-center gap-4">
                  <Button
                    variant="ghost"
                    onClick={handleSearchFilesClick}
                    className={`flex items-center gap-2 ${
                      files.length > 0 ? "text-[#2E7D32] hover:text-[#1B5E20]" : "text-slate-600"
                    }`}
                  >
                    <Search className="h-5 w-5" />
                    <span className="text-sm font-medium">Search Files</span>
                    {files.length > 0 && (
                      <span className="flex items-center justify-center h-5 min-w-[20px] rounded-full bg-emerald-100 px-1 text-xs font-medium text-emerald-700">
                        {selectedFiles.size > 0 ? `${selectedFiles.size}/${files.length}` : files.length}
                      </span>
                    )}
                  </Button>
                  <div className="flex items-center gap-3">
                    <div className="h-10 w-10 rounded-full bg-emerald-100 flex items-center justify-center">
                      <Bot className="h-6 w-6 text-emerald-600" />
                    </div>
                    <div>
                      <h2 className="text-lg font-semibold">ESG Analytics Assistant</h2>
                      <p className="text-sm text-slate-500">Powered by AI</p>
                    </div>
                  </div>
                </div>
                  <div className="flex gap-2">
                    <Button
                      variant={isReportListOpen ? "default" : "outline"}
<<<<<<< HEAD
                      onClick={toggleReportList}
=======
                      onClick={() => {
                        toggleReportList();
                        closeSidebarIfOpen();
                      }}
>>>>>>> f3e485ea
                      className="gap-2 relative"
                    >
                      <Eye className="h-4 w-4" />
                      <span>View Reports</span>
                      {reports.length > 0 && (
                        <span className="absolute -top-2 -right-2 flex items-center justify-center h-5 min-w-[20px] rounded-full bg-emerald-100 px-1 text-xs font-medium text-emerald-700">
                          {reports.length}
                        </span>
                      )}
                    </Button>
                <Button
                  variant="outline"
                  onClick={() => {
                    setIsModalOpen(true);
                    closeSidebarIfOpen();
                  }}
                  disabled={files.length === 0}
                  className="gap-2"
                >
                  <FileText className="h-4 w-4" />
                  Generate Report
                </Button>
                  </div>
              </div>

              {/* Messages */}
              <ScrollArea className="flex-1 p-6 bg-slate-50">
                  <div className="space-y-4 min-h-[200px]">
                  {messages.map((message) => (
                    <div
                      key={message.id}
                      className={`flex ${message.role === "assistant" ? "justify-start" : "justify-end"}`}
                    >
                      <div
                        className={`flex items-start gap-3 max-w-[80%] ${message.role === "assistant" ? "flex-row" : "flex-row-reverse"}`}
                      >
                        <Avatar className="h-8 w-8 mt-0.5">
                          <AvatarImage
                            src={message.role === "assistant" ? "/bot-avatar.png" : "/user-avatar.png"}
                            className="object-cover"
                          />
                          <AvatarFallback>
                            {message.role === "assistant" ? <Bot className="h-5 w-5 text-emerald-600" /> : "You"}
                          </AvatarFallback>
                        </Avatar>
                        <div
                          className={`rounded-2xl px-4 py-2.5 text-sm
                            ${
                              message.role === "assistant"
                                ? "bg-white shadow-sm text-slate-700"
                                : "bg-emerald-600 text-white"
                            }`}
                        >
                          {message.content}
                        </div>
                      </div>
                    </div>
                  ))}
                </div>
              </ScrollArea>

              {/* Input */}
              <div className="p-4 bg-white border-t">
                <form onSubmit={handleSubmit} className="max-w-[1000px] mx-auto">
                  <div className="relative">
                    <Input
                      placeholder="Type your message..."
                      value={input}
                      onChange={handleInputChange}
                      className="w-full pr-12 py-6 text-base border-slate-200 shadow-sm focus-visible:ring-0 focus-visible:ring-offset-0 rounded-xl"
                    />
                    <Button
                      type="submit"
                      size="icon"
                      className="absolute right-2 top-1/2 -translate-y-1/2 h-10 w-10 bg-emerald-100 hover:bg-emerald-200 rounded-lg"
                    >
                      <Send className="h-5 w-5 text-emerald-600" />
                      <span className="sr-only">Send message</span>
                    </Button>
                  </div>
                </form>
              </div>
            </div>
          </div>
        </div>
        </div>
        
        {/* Resizable Divider */}
        {showReportView && (
          <div 
            ref={dividerRef}
            className="w-1 bg-gray-200 hover:bg-emerald-300 cursor-col-resize flex items-center justify-center active:bg-emerald-400 transition-colors"
            onMouseDown={handleDividerMouseDown}
          >
            <div className="py-3 flex items-center justify-center">
              <GripVertical className="h-6 w-6 text-slate-400" />
            </div>
          </div>
        )}
        
        {/* Report View */}
<<<<<<< HEAD
        {showReportView && selectedReport && (
=======
        {isGeneratingReport ? (
          // Keep main content area empty during report generation
          <div className="flex-1 h-full bg-slate-50"></div>
        ) : showReportView && selectedReport ? (
>>>>>>> f3e485ea
          <InteractiveWorkspace 
            report={selectedReport} 
            onClose={closeReportView}
            append={message => {
              if (typeof message.role === 'string' && 
                  typeof message.content === 'string') {
                append({
                  role: message.role as 'user' | 'assistant' | 'system',
                  content: message.content
                });
              }
            }}
          />
<<<<<<< HEAD
=======
        ) : (
          // Default state - show nothing in the report area
          <div className="flex-1 h-full bg-slate-50"></div>
>>>>>>> f3e485ea
        )}
      </div>

      {/* Generate Report Modal */}
      <Dialog open={isModalOpen} onOpenChange={setIsModalOpen}>
        <DialogContent className="sm:max-w-[425px] p-6 z-50 bg-white shadow-lg border">
          <DialogHeader className="space-y-3 p-0">
            <DialogTitle className="text-xl font-semibold text-slate-900">Generate ESG Report</DialogTitle>
            <DialogDescription className="text-base text-slate-700">
              Select report type and review selected files
            </DialogDescription>
          </DialogHeader>

          <div className="space-y-6 py-4">
            <Select value={selectedType} onValueChange={setSelectedType}>
              <SelectTrigger className="w-full h-11 px-3 text-base">
                <SelectValue placeholder="Select report type" />
              </SelectTrigger>
              <SelectContent position="popper" className="z-50 w-full text-slate-900 bg-white border">
                <SelectItem value="GRI" className="text-base">
                  GRI
                </SelectItem>
                <SelectItem value="SASB" className="text-base">
                  SASB
                </SelectItem>
              </SelectContent>
            </Select>

            

            <div className="space-y-3">
              <h4 className="text-base font-medium text-slate-900">Report Prompt:</h4>
              <Textarea 
                value={reportPrompt}
                onChange={(e) => setReportPrompt(e.target.value)}
                className="min-h-[100px] text-base"
                placeholder="Enter instructions for the AI to generate your report"
              />
            </div>

            <div className="space-y-3">
              <h4 className="text-base font-medium text-slate-900">Selected Files:</h4>
              <div className="rounded-lg border bg-white p-4">
                {files.filter((file) => selectedFiles.has(file.id)).length > 0 ? (
                  <ul className="space-y-2">
                    {files
                      .filter((file) => selectedFiles.has(file.id))
                      .map((file) => (
                        <li key={file.id} className="flex items-center gap-2 text-sm text-slate-700">
                          <File className="h-4 w-4 text-blue-500" />
                          {file.name}
                        </li>
                      ))}
                  </ul>
                ) : (
                  <p className="text-base text-slate-700">No files selected</p>
                )}
              </div>
            </div>
          </div>

          <div className="flex justify-end gap-3 mt-6">
            <Button variant="outline" onClick={() => setIsModalOpen(false)} className="h-10 px-4">
              Cancel
            </Button>
            <Button
              onClick={handleGenerateReport}
              disabled={!selectedType || selectedFiles.size === 0}
              className="h-10 px-4 bg-emerald-600 hover:bg-emerald-700"
            >
              Generate Report
            </Button>
          </div>
        </DialogContent>
      </Dialog>
    </div>
  )
}
<|MERGE_RESOLUTION|>--- conflicted
+++ resolved
@@ -5,11 +5,7 @@
 import { Button } from "@/components/ui/button"
 import { ScrollArea } from "@/components/ui/scroll-area"
 import { Avatar, AvatarFallback, AvatarImage } from "@/components/ui/avatar"
-<<<<<<< HEAD
-import { Search, FileText, File, Folder, Send, Bot, Eye, X, Calendar, GripVertical, Maximize2, Minimize2, ChevronsUp, ChevronsDown } from "lucide-react"
-=======
 import { Search, FileText, File, Folder, Send, Bot, Eye, X, Calendar, GripVertical, Maximize2, Minimize2, ChevronsUp, ChevronsDown, Loader2, CheckCircle } from "lucide-react"
->>>>>>> f3e485ea
 import { Input } from "@/components/ui/input"
 import { Checkbox } from "@/components/ui/checkbox"
 import { Dialog, DialogContent, DialogDescription, DialogHeader, DialogTitle } from "@/components/ui/dialog"
@@ -18,10 +14,7 @@
 import { toast } from "sonner"
 import { InteractiveWorkspace } from "@/components/dashboard/interactive-workspace"
 import { Slider } from "@/components/ui/slider"
-<<<<<<< HEAD
-=======
 import { Textarea } from "@/components/ui/textarea"
->>>>>>> f3e485ea
 
 // Define a type for reports
 interface Report {
@@ -54,8 +47,6 @@
   const [uiSize, setUiSize] = useState(100) // 100% by default
   const [uiHeight, setUiHeight] = useState(100) // 100% by default
   const [showSizeControls, setShowSizeControls] = useState(false)
-<<<<<<< HEAD
-=======
 
   const [reportPrompt, setReportPrompt] = useState(
     "Generate a detailed ESG report based on the selected files, focusing on environmental, social, and governance performance."
@@ -72,7 +63,6 @@
     "Formatting report sections...",
     "Finalizing report..."
   ]
->>>>>>> f3e485ea
 
   const toggleSidebar = () => setIsSidebarOpen(!isSidebarOpen)
   
@@ -119,27 +109,6 @@
   const handleGenerateReport = () => {
     const selectedFilesList = files.filter((file) => selectedFiles.has(file.id))
     if (selectedType && selectedFilesList.length > 0) {
-<<<<<<< HEAD
-      // Create a new report
-      const newReport: Report = {
-        id: Date.now().toString(),
-        type: selectedType,
-        timestamp: new Date(),
-        files: selectedFilesList.map(file => file.id)
-      }
-      
-      // Add it to reports list
-      setReports(prev => [...prev, newReport])
-      
-      toast.success(`${selectedType} report generated and added to reports`)
-      setIsModalOpen(false)
-      setSelectedType("")
-      setSelectedFiles(new Set())
-      
-      // Don't automatically show the report view
-    } else {
-      toast.error("Please select a report type and at least one file")
-=======
       // Store report data for later creation
       const reportData = {
         type: selectedType,
@@ -224,7 +193,6 @@
       setReportPrompt("Generate a detailed ESG report based on the selected files, focusing on environmental, social, and governance performance.");
     } else {
       toast.error("Please select a report type and at least one file");
->>>>>>> f3e485ea
     }
   };
 
@@ -246,27 +214,6 @@
     setIsDragging(true)
   }
 
-<<<<<<< HEAD
-  const handleSelectReport = (report: Report) => {
-    setSelectedReport(report)
-    setShowReportView(true)
-    setIsReportListOpen(false)
-    setIsSidebarOpen(false)
-  }
-
-  const closeReportView = () => {
-    setShowReportView(false)
-    setSelectedReport(null)
-  }
-
-  // Handle divider drag start
-  const handleDividerMouseDown = (e: React.MouseEvent) => {
-    e.preventDefault()
-    setIsDragging(true)
-  }
-
-=======
->>>>>>> f3e485ea
   // Handle dragging to resize panels
   useEffect(() => {
     const handleMouseMove = (e: MouseEvent) => {
@@ -565,14 +512,10 @@
                   <div className="flex gap-2">
                     <Button
                       variant={isReportListOpen ? "default" : "outline"}
-<<<<<<< HEAD
-                      onClick={toggleReportList}
-=======
                       onClick={() => {
                         toggleReportList();
                         closeSidebarIfOpen();
                       }}
->>>>>>> f3e485ea
                       className="gap-2 relative"
                     >
                       <Eye className="h-4 w-4" />
@@ -674,14 +617,11 @@
         )}
         
         {/* Report View */}
-<<<<<<< HEAD
-        {showReportView && selectedReport && (
-=======
         {isGeneratingReport ? (
           // Keep main content area empty during report generation
           <div className="flex-1 h-full bg-slate-50"></div>
         ) : showReportView && selectedReport ? (
->>>>>>> f3e485ea
+
           <InteractiveWorkspace 
             report={selectedReport} 
             onClose={closeReportView}
@@ -695,12 +635,9 @@
               }
             }}
           />
-<<<<<<< HEAD
-=======
         ) : (
           // Default state - show nothing in the report area
           <div className="flex-1 h-full bg-slate-50"></div>
->>>>>>> f3e485ea
         )}
       </div>
 
