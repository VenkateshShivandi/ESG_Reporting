--- conflicted
+++ resolved
@@ -12,21 +12,6 @@
   FileType,
   File,
   FileCheck,
-<<<<<<< HEAD
-  Trash2, 
-  Download, 
-  ChevronRight, 
-  Loader2, 
-  Info, 
-  TableProperties, 
-  GitGraph, 
-  X,
-  Edit,
-  MoreVertical,
-  FileImage,
-  Eye,
-  Calendar
-=======
   Trash2,
   Download,
   ChevronRight,
@@ -40,7 +25,7 @@
   Edit,
   FolderInput,
   RefreshCw
->>>>>>> 6997ef4e
+  
 } from "lucide-react"
 import { documentsApi } from "@/lib/api/documents"
 import { Button } from "@/components/ui/button"
@@ -63,11 +48,6 @@
   BreadcrumbSeparator,
 } from "@/components/ui/breadcrumb"
 import { toast } from "sonner"
-<<<<<<< HEAD
-import type { FileItem, UploadProgress } from "@/lib/types/documents"
-import supabase from "@/lib/supabase/client"
-import type { ProcessedFileResult } from "@/lib/types/documents"
-=======
 import type { FileItem, UploadProgress, ProcessedFileResult } from "@/lib/types/documents"
 import { Tabs, TabsContent, TabsList, TabsTrigger } from "@/components/ui/tabs"
 import { ScrollArea } from "@/components/ui/scroll-area"
@@ -78,33 +58,17 @@
   DropdownMenuSeparator,
   DropdownMenuTrigger,
 } from "@/components/ui/dropdown-menu"
->>>>>>> 6997ef4e
 
 type Props = {}
 
 const ALLOWED_FILE_TYPES = ".xlsx,.csv,.docx,.xml,.pdf"
 const MAX_FILE_SIZE = 10 * 1024 * 1024 // 10MB
 
-<<<<<<< HEAD
-// Function to format file size
-const formatFileSize = (bytes?: number) => {
-  if (!bytes) return "-";
-  const sizes = ["Bytes", "KB", "MB", "GB"];
-  const i = Math.floor(Math.log(bytes) / Math.log(1024));
-  return `${(bytes / Math.pow(1024, i)).toFixed(2)} ${sizes[i]}`;
-};
-
-// Function to get the appropriate icon based on file extension
-const getFileIcon = (filename: string, type: string) => {
-  if (type === "folder") {
-    return <FolderClosed className="w-5 h-5 text-yellow-600" />
-=======
 // Get icon for file or folder
 const getFileIcon = (filename: string, type?: string) => {
   // If it's a folder type (case insensitive), return folder icon
   if (type && (type.toLowerCase() === "folder" || type.toLowerCase() === "directory")) {
     return <Folder className="w-5 h-5 text-yellow-600" />
->>>>>>> 6997ef4e
   }
 
   // Return corresponding icon based on file extension
@@ -137,15 +101,6 @@
   const [processingError, setProcessingError] = useState<string | null>(null)
   const [fileDetails, setFileDetails] = useState<ProcessedFileResult | null>(null)
   const [showFileDetails, setShowFileDetails] = useState(false)
-<<<<<<< HEAD
-  
-  // New state variables for context menu and rename functionality
-  const [contextMenu, setContextMenu] = useState<{ x: number; y: number; item: FileItem | null }>({ x: 0, y: 0, item: null })
-  const [isRenameDialogOpen, setIsRenameDialogOpen] = useState(false)
-  const [itemToRename, setItemToRename] = useState<FileItem | null>(null)
-  const [newFileName, setNewFileName] = useState("")
-  const renameInputRef = useRef<HTMLInputElement>(null)
-=======
   const [renamingItem, setRenamingItem] = useState<FileItem | null>(null)
   const [newItemName, setNewItemName] = useState("")
   const renameInputRef = useRef<HTMLInputElement>(null)
@@ -154,7 +109,6 @@
     // use the path+name as the unique identifier, to avoid the problem of id being null
     return [...(item.path || []), item.name].join('/');
   }, []);
->>>>>>> 6997ef4e
 
   const getCurrentFolderItems = useCallback(() => {
     return files
@@ -283,16 +237,9 @@
       return;
     }
 
-<<<<<<< HEAD
-    // Check if folder already exists in current path
-    if (files.some(item => 
-      item.type === "folder" && 
-      item.name.toLowerCase() === trimmedName.toLowerCase() && 
-=======
     if (files.some(item =>
       item.type === "folder" &&
       item.name === name &&
->>>>>>> 6997ef4e
       JSON.stringify(item.path) === JSON.stringify(currentPath)
     )) {
       toast.error("A folder with this name already exists");
@@ -300,19 +247,9 @@
     }
 
     try {
-<<<<<<< HEAD
-      toast.loading("Creating folder...");
-      await documentsApi.createFolder(trimmedName, currentPath);
-      
-      // Refresh the file list
-      await loadFiles();
-      toast.dismiss();
-      toast.success(`Folder "${trimmedName}" created successfully`);
-=======
       await documentsApi.createFolder(name, currentPath)
       loadFiles()
       toast.success(`Folder ${name} created successfully`)
->>>>>>> 6997ef4e
     } catch (error) {
       toast.dismiss();
       console.error("Error creating folder:", error);
@@ -363,154 +300,6 @@
     }
   }
 
-<<<<<<< HEAD
-  const handleViewFileDetails = async (item: FileItem) => {
-    try {
-      // Show different loading toast based on item type
-      toast.loading(item.type === "folder" ? "Loading folder details..." : "Loading file details...");
-      
-      let itemResult: ProcessedFileResult = {
-        type: item.type,
-        filename: item.name,
-        size: item.type === "file" ? (item.size || 0) : undefined, // Only set size for files
-        processed_at: new Date().toISOString()
-      };
-      
-      // Create a metadata object to store additional information
-      let itemMetadata: {
-        title?: string,
-        author?: string,
-        creation_date?: string,
-        mimetype?: string,
-        item_count?: number // For folders - count of contained items
-      } = {};
-      
-      // Set creation date from the item's modified date
-      if (item.modified instanceof Date) {
-        itemMetadata.creation_date = item.modified.toISOString();
-      } else {
-        // If it's already a string or other format, convert it to a Date first
-        try {
-          const modifiedDate = new Date(item.modified);
-          itemMetadata.creation_date = modifiedDate.toISOString();
-        } catch (error) {
-          console.error("Error converting modified date:", error);
-          itemMetadata.creation_date = new Date().toISOString(); // Fallback to current date
-        }
-      }
-      
-      // Try to get the current user as the author if not already set
-      try {
-        const { data: { user } } = await supabase.auth.getUser();
-        itemMetadata.author = user?.email || user?.user_metadata?.name || "ESG Reporting System";
-      } catch (error) {
-        console.error("Error getting user:", error);
-        itemMetadata.author = "ESG Reporting System";
-      }
-      
-      // Only set mimetype for files, not folders
-      if (item.type === "file") {
-        const extension = item.name.split('.').pop()?.toLowerCase();
-        if (extension) {
-          switch(extension) {
-            case 'pdf':
-              itemMetadata.mimetype = 'application/pdf';
-              break;
-            case 'png':
-            case 'jpg':
-            case 'jpeg':
-            case 'gif':
-              itemMetadata.mimetype = `image/${extension}`;
-              break;
-            case 'txt':
-              itemMetadata.mimetype = 'text/plain';
-              break;
-            case 'csv':
-              itemMetadata.mimetype = 'text/csv';
-              break;
-            case 'docx':
-              itemMetadata.mimetype = 'application/vnd.openxmlformats-officedocument.wordprocessingml.document';
-              break;
-            case 'xlsx':
-              itemMetadata.mimetype = 'application/vnd.openxmlformats-officedocument.spreadsheetml.sheet';
-              break;
-            default:
-              itemMetadata.mimetype = 'application/octet-stream';
-          }
-        }
-      } else if (item.type === "folder") {
-        // For folders, get the count of items inside if possible
-        // But don't make a Supabase API call to avoid potential errors
-        itemMetadata.item_count = 0; // Default value
-      }
-      
-      // If there's existing processing result data, merge it with our new data
-      if (item.processingResult) {
-        itemResult = {
-          ...item.processingResult,
-          ...itemResult,
-          metadata: {
-            ...item.processingResult.metadata,
-            ...itemMetadata
-          }
-        };
-      } else {
-        itemResult.metadata = itemMetadata;
-      }
-      
-      // Dismiss the loading toast
-      toast.dismiss();
-      
-      // Set the file details and show the dialog
-      setFileDetails(itemResult);
-      setShowFileDetails(true);
-    } catch (error) {
-      console.error("Error viewing details:", error);
-      toast.dismiss();
-      toast.error(item.type === "folder" ? "Failed to load folder details" : "Failed to load file details");
-    }
-  };
-  
-  // Helper function to get a signed URL for file viewing
-  const getFileSignedUrl = async (file: FileItem): Promise<string | null> => {
-    try {
-      // Construct the path to the file
-      const filePath = currentPath.length > 0 
-        ? `${currentPath.join('/')}/${file.name}`
-        : file.name;
-      
-      // Create a signed URL with 10-minute expiration
-      const { data, error } = await supabase.storage
-        .from('documents')
-        .createSignedUrl(filePath, 600);
-      
-      if (error) {
-        console.error('Error creating signed URL:', error);
-        return null;
-      }
-      
-      return data?.signedUrl || null;
-    } catch (error) {
-      console.error('Error getting signed URL:', error);
-      return null;
-    }
-  };
-
-  // Handler for showing the context menu
-  const handleContextMenu = (e: React.MouseEvent, item: FileItem) => {
-    e.preventDefault()
-    e.stopPropagation()
-    
-    // Position the context menu near the clicked element
-    setContextMenu({
-      x: e.clientX,
-      y: e.clientY,
-      item: item
-    })
-    
-    // Add a global click listener to close the menu when clicking elsewhere
-    document.addEventListener('click', closeContextMenu)
-=======
   const handleStartRename = (item: FileItem) => {
     setRenamingItem(item)
     setNewItemName(item.name)
@@ -628,7 +417,7 @@
     const sizes = ["Bytes", "KB", "MB", "GB"]
     const i = Math.floor(Math.log(bytes) / Math.log(1024))
     return `${(bytes / Math.pow(1024, i)).toFixed(2)} ${sizes[i]}`
->>>>>>> 6997ef4e
+
   }
   
   // Open rename dialog from context menu
@@ -1354,31 +1143,6 @@
                       >
                         <Info className="w-4 h-4" />
                       </Button>
-<<<<<<< HEAD
-                    <Button
-                      variant="ghost"
-                      size="icon"
-                      onClick={(e) => {
-                        e.stopPropagation() // Prevent row click event
-                        // Construct full path by joining current path with filename
-                        const fullPath = currentPath.length > 0 
-                          ? `${currentPath.join('/')}/${item.name}`
-                          : item.name
-                        console.log('Delete button clicked for item:', fullPath)
-                        handleDelete(fullPath)
-                      }}
-                    >
-                      <Trash2 className="w-4 h-4" />
-                    </Button>
-                    <Button
-                      variant="ghost"
-                      size="icon"
-                      onClick={(e) => handleContextMenu(e, item)}
-                      title="More Options"
-                    >
-                      <MoreVertical className="w-4 h-4" />
-                    </Button>
-=======
                     )}
 
                     <DropdownMenu>
@@ -1418,7 +1182,6 @@
                         </DropdownMenuItem>
                       </DropdownMenuContent>
                     </DropdownMenu>
->>>>>>> 6997ef4e
                   </div>
                 </TableCell>
               </TableRow>
