"use client"

import { useEffect } from "react"
import { Metric } from "@/components/dashboard/metric"
import { BarChart } from "@/components/dashboard/bar-chart"
import { DonutChart } from "@/components/dashboard/donut-chart"
import { LineChart } from "@/components/dashboard/line-chart"
<<<<<<< HEAD
import { Header } from "@/components/dashboard/header"
=======
import { Heatmap } from "@/components/dashboard/heatmap"
import { RadarChart } from "@/components/dashboard/radar-chart"
import { DataTable } from "@/components/dashboard/data-table"
import { DashboardHeader } from "@/components/dashboard/header"
>>>>>>> 8fd1a153
import { DateRangePicker } from "@/components/dashboard/date-range-picker"
import { Leaf, Lightbulb, Trash2, Droplet, RefreshCw, Download } from "lucide-react"
import { Button } from "@/components/ui/button"
import { useDashboardStore } from "@/lib/store"
import { cn } from "@/lib/utils"

export default function AnalyticsPage() {
  const { dateRange, metrics, chartData, isLoading, setDateRange, refreshData, setSelectedYear } = useDashboardStore()

  // Auto refresh data every 30 seconds
  useEffect(() => {
    const interval = setInterval(() => {
      refreshData()
    }, 30000)

    return () => clearInterval(interval)
  }, [refreshData])

  const handleExport = () => {
    const data = {
      metrics,
      chartData,
      dateRange,
      timestamp: new Date().toISOString(),
    }

    const blob = new Blob([JSON.stringify(data, null, 2)], { type: "application/json" })
    const url = URL.createObjectURL(blob)
    const a = document.createElement("a")
    a.href = url
    a.download = `esg-dashboard-export-${new Date().toISOString()}.json`
    document.body.appendChild(a)
    a.click()
    document.body.removeChild(a)
    URL.revokeObjectURL(url)
  }

  const handleRefresh = () => {
    refreshData()
    setSelectedYear(null) // Reset drill-down state when refreshing
  }

  return (
    <div className="min-h-screen bg-slate-50">
      <Header title="ESG Analytics Dashboard" description="Monitor and analyze your ESG metrics" />
      <main className="p-4 md:p-6">
        <div className="mb-6 flex flex-col gap-4 sm:flex-row sm:items-center sm:justify-between">
          <DateRangePicker dateRange={dateRange} onDateRangeChange={setDateRange} />
          <div className="flex gap-2">
            <Button variant="outline" onClick={handleExport} className="w-full sm:w-auto">
              <Download className="mr-2 h-4 w-4" />
              Export Data
            </Button>
            <Button variant="outline" onClick={handleRefresh} disabled={isLoading} className="w-full sm:w-auto">
              <RefreshCw className={cn("mr-2 h-4 w-4", isLoading && "animate-spin")} />
              Refresh
            </Button>
          </div>
        </div>

        <div className="grid gap-4 md:grid-cols-2 lg:grid-cols-4">
          <Metric
            title="Environmental Score"
            value={metrics.environmental}
            icon={Leaf}
            trend={metrics.environmental > 0 ? "up" : "down"}
          />
          <Metric
            title="Energy Efficiency"
            value={metrics.energy}
            icon={Lightbulb}
            trend={metrics.energy > 0 ? "up" : "down"}
          />
          <Metric
            title="Waste Management"
            value={metrics.waste}
            icon={Trash2}
            trend={metrics.waste > 0 ? "up" : "down"}
          />
          <Metric title="Water Usage" value={metrics.water} icon={Droplet} trend={metrics.water > 0 ? "up" : "down"} />
        </div>

        {/* First row of charts */}
        <div className="mt-6 grid gap-6 md:grid-cols-2 lg:grid-cols-3">
          <div className="col-span-1 rounded-lg bg-white p-6 shadow">
            <h3 className="mb-4 text-lg font-semibold">ESG Metrics Overview</h3>
            <BarChart data={chartData.barChart} />
          </div>
          <div className="col-span-1 rounded-lg bg-white p-6 shadow">
            <h3 className="mb-4 text-lg font-semibold">Distribution</h3>
            <DonutChart data={chartData.donutChart} />
          </div>
          <div className="col-span-1 rounded-lg bg-white p-6 shadow">
            <h3 className="mb-4 text-lg font-semibold">Trends</h3>
            <LineChart data={chartData.lineChart} />
          </div>
        </div>

        {/* Second row of charts */}
        <div className="mt-6 grid gap-6 md:grid-cols-2 lg:grid-cols-3">
          <div className="col-span-1 rounded-lg bg-white p-6 shadow">
            <h3 className="mb-4 text-lg font-semibold">Environmental Impact Heatmap</h3>
            <Heatmap data={chartData.heatmap} />
          </div>
          <div className="col-span-1 rounded-lg bg-white p-6 shadow">
            <h3 className="mb-4 text-lg font-semibold">ESG Performance</h3>
            <RadarChart data={chartData.radarChart} />
          </div>
          <div className="col-span-1 rounded-lg bg-white p-6 shadow">
            <h3 className="mb-4 text-lg font-semibold">Key Metrics</h3>
            <DataTable data={chartData.tableData} />
          </div>
        </div>
      </main>
    </div>
  )
}
<|MERGE_RESOLUTION|>--- conflicted
+++ resolved
@@ -5,14 +5,10 @@
 import { BarChart } from "@/components/dashboard/bar-chart"
 import { DonutChart } from "@/components/dashboard/donut-chart"
 import { LineChart } from "@/components/dashboard/line-chart"
-<<<<<<< HEAD
-import { Header } from "@/components/dashboard/header"
-=======
 import { Heatmap } from "@/components/dashboard/heatmap"
 import { RadarChart } from "@/components/dashboard/radar-chart"
 import { DataTable } from "@/components/dashboard/data-table"
-import { DashboardHeader } from "@/components/dashboard/header"
->>>>>>> 8fd1a153
+import { Header } from "@/components/dashboard/header"
 import { DateRangePicker } from "@/components/dashboard/date-range-picker"
 import { Leaf, Lightbulb, Trash2, Droplet, RefreshCw, Download } from "lucide-react"
 import { Button } from "@/components/ui/button"
