--- conflicted
+++ resolved
@@ -114,10 +114,7 @@
 
 // Add imports
 import { fetchDataChunks, fetchChunkData } from '@/lib/api/analytics';
-<<<<<<< HEAD
 import { ExcelAnalytics } from "@/components/dashboard/excel-analytics";
-=======
->>>>>>> 56217403
 
 export interface KeyMetric {
   metric: string;
@@ -225,7 +222,6 @@
       previous: '152 kWh',
       change: -4.6,
       target: '140 kWh'
-<<<<<<< HEAD
     }
   ] as KeyMetric[]
 };
@@ -348,130 +344,6 @@
     }
   }, [dataSource]);
 
-=======
-    }
-  ] as KeyMetric[]
-};
-
-// Interactive Chart Wrapper Component
-function InteractiveChartWrapper({
-  title,
-  onRefresh,
-  className,
-  children
-}: {
-  title: string;
-  onRefresh?: () => void;
-  className?: string;
-  children: React.ReactNode;
-}) {
-  const [expanded, setExpanded] = useState(false)
-  const [visible, setVisible] = useState(true)
-
-  if (!visible) return null
-
-  return (
-    <div className={`rounded-lg bg-white p-6 shadow-md hover:shadow-lg transition-all duration-300 ${className}`}>
-      <div className="mb-4 flex items-center justify-between">
-        <div className="flex items-center gap-2">
-          <h3 className="text-lg font-semibold">{title}</h3>
-          <TooltipProvider>
-            <Tooltip>
-              <TooltipTrigger asChild>
-                <div className="cursor-help">
-                  <Info className="h-4 w-4 text-slate-400" />
-                </div>
-              </TooltipTrigger>
-              <TooltipContent>
-                <p className="text-sm">Chart showing {title} data</p>
-              </TooltipContent>
-            </Tooltip>
-          </TooltipProvider>
-        </div>
-        <div className="flex items-center gap-1">
-          {onRefresh && (
-            <Button
-              variant="ghost"
-              size="sm"
-              onClick={onRefresh}
-              className="h-8 w-8 p-0"
-            >
-              <RefreshCw className="h-4 w-4" />
-            </Button>
-          )}
-          <Dialog>
-            <DialogTrigger asChild>
-              <Button variant="ghost" size="sm" className="h-8 w-8 p-0">
-                {expanded ? <Minimize className="h-4 w-4" /> : <Maximize className="h-4 w-4" />}
-              </Button>
-            </DialogTrigger>
-            <DialogContent className="sm:max-w-[800px] md:max-w-[900px] lg:max-w-[1000px]">
-              <DialogHeader>
-                <DialogTitle>{title}</DialogTitle>
-              </DialogHeader>
-              <div className="min-h-[500px] py-4">{children}</div>
-            </DialogContent>
-          </Dialog>
-          <Button
-            variant="ghost"
-            size="sm"
-            onClick={() => setVisible(false)}
-            className="h-8 w-8 p-0"
-          >
-            <EyeOff className="h-4 w-4" />
-          </Button>
-        </div>
-      </div>
-      <div className="chart-container min-h-[240px]">{children}</div>
-    </div>
-  )
-}
-
-// Chart Generator Component
-function ChartGenerator({ setCustomCharts }: { setCustomCharts: React.Dispatch<React.SetStateAction<any[]>> }) {
-  const [chartType, setChartType] = useState<string>("bar")
-  const [chartTitle, setChartTitle] = useState<string>("Custom Chart")
-  const [dataPoints, setDataPoints] = useState<number>(5)
-  const [dataSource, setDataSource] = useState<string>("manual")
-  const [reportSource, setReportSource] = useState<string>("")
-  const [isAddingToBoard, setIsAddingToBoard] = useState(false)
-  const [activeTab, setActiveTab] = useState("type")
-  const [customData, setCustomData] = useState<ChartData[]>([
-    { name: "Jan", value1: 40, value2: 24, value3: 65 },
-    { name: "Feb", value1: 30, value2: 13, value3: 45 },
-    { name: "Mar", value1: 20, value2: 98, value3: 35 },
-    { name: "Apr", value1: 27, value2: 39, value3: 20 },
-    { name: "May", value1: 18, value2: 48, value3: 75 }
-  ])
-
-  // Add these states for data chunks
-  const [dataChunks, setDataChunks] = useState<Array<{ id: string, name: string, description: string, category: string }>>([])
-  const [selectedChunk, setSelectedChunk] = useState<string>("")
-  const [isLoadingChunks, setIsLoadingChunks] = useState<boolean>(false)
-
-  // Add global style for SelectContent to ensure opaque background
-  React.useEffect(() => {
-    const style = document.createElement('style');
-    style.innerHTML = `
-      [data-radix-popper-content-wrapper] {
-        background-color: white !important;
-        z-index: 50 !important;
-      }
-    `;
-    document.head.appendChild(style);
-    return () => {
-      document.head.removeChild(style);
-    };
-  }, []);
-
-  // Fetch data chunks when the data source is set to "chunk"
-  React.useEffect(() => {
-    if (dataSource === "chunk") {
-      handleFetchDataChunks();
-    }
-  }, [dataSource]);
-
->>>>>>> 56217403
   const [config, setConfig] = useState<ChartConfig>({
     title: chartTitle,
     dataKeys: ["value1", "value2", "value3"],
@@ -638,7 +510,6 @@
   const renderPreview = () => {
     switch (chartType) {
       case "bar":
-<<<<<<< HEAD
         return <BarChart data={customData} />
       case "line":
         return <LineChart data={customData} />
@@ -646,15 +517,6 @@
         return <DonutChart data={getDonutChartData()} />
       default:
         return <BarChart data={customData} />
-=======
-        return <BarChart data={customData} config={config} />
-      case "line":
-        return <LineChart data={customData} config={config} />
-      case "donut":
-        return <DonutChart data={getDonutChartData()} config={config} />
-      default:
-        return <BarChart data={customData} config={config} />
->>>>>>> 56217403
     }
   }
 
@@ -757,7 +619,6 @@
                 <Cloud className="h-4 w-4 mr-2" />
               )}
               Load Chunk Data
-<<<<<<< HEAD
             </Button>
           </div>
         )
@@ -1125,8 +986,6 @@
                 </>
               )}
               <span className="absolute inset-0 h-full w-full bg-white scale-0 group-hover:scale-100 opacity-0 group-hover:opacity-20 rounded-md transition-all duration-300"></span>
-=======
->>>>>>> 56217403
             </Button>
           </div>
         )
@@ -1170,7 +1029,7 @@
               </div>
             </div>
 
-<<<<<<< HEAD
+
         <div className="bg-slate-50 rounded-md flex flex-col items-center justify-center border border-slate-200 p-4 relative overflow-hidden">
           <div className="absolute inset-0 bg-gradient-to-br from-white to-transparent opacity-70 z-0"></div>
 
@@ -1610,640 +1469,6 @@
               <Download className="h-4 w-4 mr-1" />
               Export
             </Button>
-=======
-            <div className="pt-2">
-              <Label className="text-sm text-slate-600 mb-2 block flex items-center">
-                <span>Edit Data Series</span>
-                <TooltipProvider>
-                  <Tooltip>
-                    <TooltipTrigger>
-                      <Info className="h-3 w-3 ml-1 text-slate-400" />
-                    </TooltipTrigger>
-                    <TooltipContent>
-                      <p className="text-xs w-[200px]">Give your data series meaningful names and choose colors</p>
-                    </TooltipContent>
-                  </Tooltip>
-                </TooltipProvider>
-              </Label>
-              <div className="space-y-2">
-                {config.dataLabels.map((label, idx) => (
-                  <div key={idx} className="flex items-center gap-2">
-                    <Input
-                      value={label}
-                      onChange={e => {
-                        const newLabels = [...config.dataLabels]
-                        newLabels[idx] = e.target.value
-                        handleUpdateConfig('dataLabels', newLabels)
-                      }}
-                      className="flex-1"
-                      placeholder={`Series ${idx + 1} name`}
-                    />
-                    <div
-                      className="w-8 h-8 rounded-md cursor-pointer border shadow-sm relative group"
-                      style={{ backgroundColor: config.colors[idx] }}
-                      onClick={() => {
-                        // In a real implementation, this would open a color picker
-                        const colors = ["#4CAF50", "#2196F3", "#FFC107", "#F44336", "#9C27B0", "#795548"]
-                        const newColors = [...config.colors]
-                        newColors[idx] = colors[Math.floor(Math.random() * colors.length)]
-                        handleUpdateConfig('colors', newColors)
-                      }}
-                    >
-                      <span className="absolute inset-0 flex items-center justify-center opacity-0 group-hover:opacity-100 bg-black/5 rounded-md text-xs font-medium text-white">
-                        Click
-                      </span>
-                    </div>
-                  </div>
-                ))}
-              </div>
-            </div>
-          </div>
-        )
-    }
-  }
-
-  useEffect(() => {
-    if (dataSource === 'api' && selectedChunk) {
-      handleFetchChunkData(selectedChunk);
-    }
-  }, [dataSource, selectedChunk]);
-
-  useEffect(() => {
-    if (dataSource === 'api') {
-      handleFetchDataChunks();
-    }
-  }, [dataSource]);
-
-  useEffect(() => {
-    if (dataSource === 'manual') {
-      handleGenerateData();
-    } else if (dataSource === 'report') {
-      fetchReportData();
-    } else if (dataSource === 'api') {
-      handleFetchDataChunks();
-    }
-  }, [dataSource]);
-
-  return (
-    <div className="bg-white rounded-lg shadow-lg overflow-hidden border border-slate-200">
-      {/* Header */}
-      <div className="bg-gradient-to-r from-emerald-50 to-slate-50 px-6 py-4 border-b border-slate-200">
-        <h3 className="text-lg font-semibold mb-1 flex items-center">
-          <ChartBar className="h-5 w-5 mr-2 text-emerald-600" />
-          Custom Chart Generator
-        </h3>
-        <p className="text-sm text-slate-500">Create and add custom visualizations to your ESG dashboard</p>
-      </div>
-
-      <div className="grid gap-6 md:grid-cols-2 p-6">
-        <div className="space-y-6">
-          <Tabs defaultValue="type" className="w-full" onValueChange={setActiveTab}>
-            <TabsList className="w-full mb-4 bg-slate-100 rounded-md">
-              <TabsTrigger value="type" className="data-[state=active]:bg-white data-[state=active]:text-emerald-700">
-                <span className="flex items-center">
-                  <ChartBar className="h-4 w-4 mr-2" />
-                  Chart Type
-                </span>
-              </TabsTrigger>
-              <TabsTrigger value="data" className="data-[state=active]:bg-white data-[state=active]:text-emerald-700">
-                <span className="flex items-center">
-                  <FileText className="h-4 w-4 mr-2" />
-                  Data Source
-                </span>
-              </TabsTrigger>
-              <TabsTrigger value="appearance" className="data-[state=active]:bg-white data-[state=active]:text-emerald-700">
-                <span className="flex items-center">
-                  <Sliders className="h-4 w-4 mr-2" />
-                  Appearance
-                </span>
-              </TabsTrigger>
-            </TabsList>
-
-            <TabsContent value="type" className="space-y-4 bg-white p-4 rounded-md border border-slate-100 shadow-sm">
-              <div>
-                <Label htmlFor="chart-title" className="text-sm text-slate-600">Chart Title</Label>
-                <Input
-                  id="chart-title"
-                  value={chartTitle}
-                  onChange={handleTitleChange}
-                  className="mt-1 w-full"
-                />
-              </div>
-
-              <div>
-                <Label htmlFor="chart-type" className="text-sm text-slate-600">Chart Type</Label>
-                <Select
-                  value={chartType}
-                  onValueChange={setChartType}
-                >
-                  <SelectTrigger id="chart-type" className="mt-1 w-full">
-                    <SelectValue placeholder="Select chart type" />
-                  </SelectTrigger>
-                  <SelectContent className="bg-white border border-slate-200 shadow-md">
-                    <SelectItem value="bar">
-                      <div className="flex items-center">
-                        <BarChart3 className="h-4 w-4 mr-2 text-emerald-600" />
-                        <span>Bar Chart</span>
-                      </div>
-                    </SelectItem>
-                    <SelectItem value="line">
-                      <div className="flex items-center">
-                        <TrendingUp className="h-4 w-4 mr-2 text-blue-600" />
-                        <span>Line Chart</span>
-                      </div>
-                    </SelectItem>
-                    <SelectItem value="donut">
-                      <div className="flex items-center">
-                        <ChartPie className="h-4 w-4 mr-2 text-amber-600" />
-                        <span>Donut Chart</span>
-                      </div>
-                    </SelectItem>
-                  </SelectContent>
-                </Select>
-              </div>
-
-              <div className="mt-4 flex gap-2 flex-wrap">
-                <Badge variant="outline" className="bg-slate-50 hover:bg-slate-100 cursor-pointer" onClick={() => setChartTitle("Monthly ESG Trends")}>
-                  Monthly ESG Trends
-                </Badge>
-                <Badge variant="outline" className="bg-slate-50 hover:bg-slate-100 cursor-pointer" onClick={() => setChartTitle("Carbon Emissions")}>
-                  Carbon Emissions
-                </Badge>
-                <Badge variant="outline" className="bg-slate-50 hover:bg-slate-100 cursor-pointer" onClick={() => setChartTitle("Resource Usage")}>
-                  Resource Usage
-                </Badge>
-              </div>
-            </TabsContent>
-
-            <TabsContent value="data" className="space-y-4 bg-white p-4 rounded-md border border-slate-100 shadow-sm">
-              <div>
-                <Label htmlFor="data-source" className="text-sm text-slate-600">Data Source</Label>
-                <Select
-                  value={dataSource}
-                  onValueChange={setDataSource}
-                >
-                  <SelectTrigger id="data-source" className="mt-1 w-full">
-                    <SelectValue placeholder="Select data source" />
-                  </SelectTrigger>
-                  <SelectContent className="bg-white border border-slate-200 shadow-md">
-                    <SelectItem value="manual">
-                      <div className="flex items-center">
-                        <Wand2 className="h-4 w-4 mr-2 text-emerald-600" />
-                        <span>Manual Entry / Random</span>
-                      </div>
-                    </SelectItem>
-                    <SelectItem value="report">
-                      <div className="flex items-center">
-                        <FileText className="h-4 w-4 mr-2 text-blue-600" />
-                        <span>From Reports</span>
-                      </div>
-                    </SelectItem>
-                    <SelectItem value="chunk">
-                      <div className="flex items-center">
-                        <Cloud className="h-4 w-4 mr-2 text-amber-600" />
-                        <span>From Data Chunks</span>
-                      </div>
-                    </SelectItem>
-                  </SelectContent>
-                </Select>
-              </div>
-
-              {renderDataSourceInput()}
-            </TabsContent>
-
-            <TabsContent value="appearance" className="space-y-4 bg-white p-4 rounded-md border border-slate-100 shadow-sm">
-              <div className="flex items-center gap-4 flex-wrap">
-                <div className="flex items-center gap-2">
-                  <input
-                    type="checkbox"
-                    id="showLegend"
-                    checked={config.showLegend}
-                    onChange={e => handleUpdateConfig('showLegend', e.target.checked)}
-                    className="rounded text-emerald-600"
-                  />
-                  <Label htmlFor="showLegend" className="text-sm text-slate-600">Show Legend</Label>
-                </div>
-
-                {chartType === 'bar' && (
-                  <div className="flex items-center gap-2">
-                    <input
-                      type="checkbox"
-                      id="stacked"
-                      checked={config.stacked}
-                      onChange={e => handleUpdateConfig('stacked', e.target.checked)}
-                      className="rounded text-emerald-600"
-                    />
-                    <Label htmlFor="stacked" className="text-sm text-slate-600">Stacked</Label>
-                  </div>
-                )}
-              </div>
-
-              {chartType === 'donut' && (
-                <div className="space-y-3">
-                  <Label htmlFor="innerRadius" className="text-sm text-slate-600">Donut Thickness</Label>
-                  <div className="flex gap-2 items-center">
-                    <span className="text-xs text-slate-500">Thin</span>
-                    <input
-                      type="range"
-                      id="innerRadius"
-                      min="30"
-                      max="80"
-                      value={config.innerRadius}
-                      onChange={e => handleUpdateConfig('innerRadius', Number(e.target.value))}
-                      className="flex-1"
-                    />
-                    <span className="text-xs text-slate-500">Thick</span>
-                  </div>
-                </div>
-              )}
-
-              <div className="mt-2">
-                <Label className="text-sm text-slate-600 mb-2 block">Chart Theme</Label>
-                <div className="grid grid-cols-2 gap-2">
-                  <Button
-                    variant="outline"
-                    size="sm"
-                    className="flex justify-start items-center h-auto py-2"
-                    onClick={() => handleUpdateConfig('colors', ["#4CAF50", "#2196F3", "#FFC107"])}
-                  >
-                    <div className="flex gap-1 mr-2">
-                      <div className="w-3 h-3 bg-[#4CAF50] rounded-full"></div>
-                      <div className="w-3 h-3 bg-[#2196F3] rounded-full"></div>
-                      <div className="w-3 h-3 bg-[#FFC107] rounded-full"></div>
-                    </div>
-                    <span className="text-xs">Default</span>
-                  </Button>
-                  <Button
-                    variant="outline"
-                    size="sm"
-                    className="flex justify-start items-center h-auto py-2"
-                    onClick={() => handleUpdateConfig('colors', ["#3B82F6", "#60A5FA", "#93C5FD"])}
-                  >
-                    <div className="flex gap-1 mr-2">
-                      <div className="w-3 h-3 bg-[#3B82F6] rounded-full"></div>
-                      <div className="w-3 h-3 bg-[#60A5FA] rounded-full"></div>
-                      <div className="w-3 h-3 bg-[#93C5FD] rounded-full"></div>
-                    </div>
-                    <span className="text-xs">Blue</span>
-                  </Button>
-                  <Button
-                    variant="outline"
-                    size="sm"
-                    className="flex justify-start items-center h-auto py-2"
-                    onClick={() => handleUpdateConfig('colors', ["#10B981", "#34D399", "#6EE7B7"])}
-                  >
-                    <div className="flex gap-1 mr-2">
-                      <div className="w-3 h-3 bg-[#10B981] rounded-full"></div>
-                      <div className="w-3 h-3 bg-[#34D399] rounded-full"></div>
-                      <div className="w-3 h-3 bg-[#6EE7B7] rounded-full"></div>
-                    </div>
-                    <span className="text-xs">Green</span>
-                  </Button>
-                  <Button
-                    variant="outline"
-                    size="sm"
-                    className="flex justify-start items-center h-auto py-2"
-                    onClick={() => handleUpdateConfig('colors', ["#F59E0B", "#FBBF24", "#FCD34D"])}
-                  >
-                    <div className="flex gap-1 mr-2">
-                      <div className="w-3 h-3 bg-[#F59E0B] rounded-full"></div>
-                      <div className="w-3 h-3 bg-[#FBBF24] rounded-full"></div>
-                      <div className="w-3 h-3 bg-[#FCD34D] rounded-full"></div>
-                    </div>
-                    <span className="text-xs">Amber</span>
-                  </Button>
-                </div>
-              </div>
-            </TabsContent>
-          </Tabs>
-
-          <div className="pt-2">
-            <Button
-              className="w-full bg-emerald-600 hover:bg-emerald-700 text-white relative overflow-hidden group"
-              onClick={handleAddToDashboard}
-              disabled={isAddingToBoard}
-            >
-              {isAddingToBoard ? (
-                <>
-                  <RefreshCw className="h-4 w-4 mr-2 animate-spin" />
-                  Adding to Dashboard...
-                </>
-              ) : (
-                <>
-                  <PlusCircle className="h-4 w-4 mr-2 group-hover:scale-110 transition-transform duration-300" />
-                  Add to Dashboard
-                </>
-              )}
-              <span className="absolute inset-0 h-full w-full bg-white scale-0 group-hover:scale-100 opacity-0 group-hover:opacity-20 rounded-md transition-all duration-300"></span>
-            </Button>
-          </div>
-        </div>
-
-        <div className="bg-slate-50 rounded-md flex flex-col items-center justify-center border border-slate-200 p-4 relative overflow-hidden">
-          <div className="absolute inset-0 bg-gradient-to-br from-white to-transparent opacity-70 z-0"></div>
-
-          <div className="z-10 flex flex-col items-center w-full">
-            <div className="h-8 w-full mb-1 flex items-center justify-between">
-              <div className="text-sm font-medium text-slate-700 flex items-center">
-                {getChartTypeIcon()}
-                <span className="ml-2">{chartTitle || "Chart Preview"}</span>
-              </div>
-
-              <div className="flex gap-1">
-                <div className="w-3 h-3 rounded-full bg-slate-300"></div>
-                <div className="w-3 h-3 rounded-full bg-slate-300"></div>
-                <div className="w-3 h-3 rounded-full bg-slate-300"></div>
-              </div>
-            </div>
-
-            <div className="w-full h-full border border-slate-200 rounded bg-white shadow-sm min-h-[300px] flex items-center justify-center p-2">
-              {renderPreview()}
-            </div>
-
-            <div className="mt-3 px-4 py-2 bg-white/80 rounded-full shadow-sm border border-slate-200 flex items-center">
-              <span className="text-xs text-slate-500 flex items-center">
-                <ArrowRight className="h-3 w-3 mr-1" />
-                Chart Preview - {activeTab === "type" ? "Define your chart type" : activeTab === "data" ? "Choose your data source" : "Customize appearance"}
-              </span>
-            </div>
-          </div>
-        </div>
-      </div>
-    </div>
-  )
-}
-
-// Create a simple component for visual display
-function ProgressGoalsTable({ isLoading }: { isLoading: boolean }) {
-  return (
-    <div className="w-full h-[300px] overflow-auto">
-      <div className="min-w-full">
-        <Table>
-          <TableHeader>
-            <TableRow>
-              <TableHead>Goal</TableHead>
-              <TableHead>Target</TableHead>
-              <TableHead>Progress</TableHead>
-              <TableHead className="text-right">Status</TableHead>
-            </TableRow>
-          </TableHeader>
-          <TableBody>
-            <TableRow>
-              <TableCell className="font-medium">Carbon Neutrality</TableCell>
-              <TableCell>2025</TableCell>
-              <TableCell>
-                <div className="flex items-center gap-2">
-                  <Progress value={65} className="h-2" />
-                  <span className="text-xs">65%</span>
-                </div>
-              </TableCell>
-              <TableCell className="text-right">
-                <Badge className="bg-amber-500">On Track</Badge>
-              </TableCell>
-            </TableRow>
-            <TableRow>
-              <TableCell className="font-medium">100% Renewable Energy</TableCell>
-              <TableCell>2027</TableCell>
-              <TableCell>
-                <div className="flex items-center gap-2">
-                  <Progress value={42} className="h-2" />
-                  <span className="text-xs">42%</span>
-                </div>
-              </TableCell>
-              <TableCell className="text-right">
-                <Badge className="bg-emerald-500">On Track</Badge>
-              </TableCell>
-            </TableRow>
-            <TableRow>
-              <TableCell className="font-medium">Zero Waste to Landfill</TableCell>
-              <TableCell>2026</TableCell>
-              <TableCell>
-                <div className="flex items-center gap-2">
-                  <Progress value={78} className="h-2" />
-                  <span className="text-xs">78%</span>
-                </div>
-              </TableCell>
-              <TableCell className="text-right">
-                <Badge className="bg-emerald-500">Ahead</Badge>
-              </TableCell>
-            </TableRow>
-            <TableRow>
-              <TableCell className="font-medium">Water Neutral Operations</TableCell>
-              <TableCell>2028</TableCell>
-              <TableCell>
-                <div className="flex items-center gap-2">
-                  <Progress value={35} className="h-2" />
-                  <span className="text-xs">35%</span>
-                </div>
-              </TableCell>
-              <TableCell className="text-right">
-                <Badge className="bg-rose-500">At Risk</Badge>
-              </TableCell>
-            </TableRow>
-            <TableRow>
-              <TableCell className="font-medium">Sustainable Supply Chain</TableCell>
-              <TableCell>2030</TableCell>
-              <TableCell>
-                <div className="flex items-center gap-2">
-                  <Progress value={25} className="h-2" />
-                  <span className="text-xs">25%</span>
-                </div>
-              </TableCell>
-              <TableCell className="text-right">
-                <Badge className="bg-amber-500">On Track</Badge>
-              </TableCell>
-            </TableRow>
-          </TableBody>
-        </Table>
-      </div>
-    </div>
-  );
-}
-
-// Create a simple component for visual display of radar chart
-function RadarChartDisplay() {
-  return (
-    <div className="w-full h-[300px] flex items-center justify-center flex-col">
-      <div className="border-4 border-emerald-100 rounded-full w-52 h-52 relative">
-        {/* Simulated radar chart with CSS */}
-        <div className="absolute inset-0 border-2 border-dashed border-gray-200 rounded-full m-5"></div>
-        <div className="absolute inset-0 border border-dashed border-gray-200 rounded-full m-10"></div>
-        <div className="absolute inset-0 border border-dashed border-gray-200 rounded-full m-15"></div>
-
-        {/* Data points */}
-        <div className="absolute top-[25%] right-[15%] w-3 h-3 bg-emerald-500 rounded-full"></div>
-        <div className="absolute top-[15%] left-[30%] w-3 h-3 bg-emerald-500 rounded-full"></div>
-        <div className="absolute bottom-[20%] right-[25%] w-3 h-3 bg-emerald-500 rounded-full"></div>
-        <div className="absolute bottom-[30%] left-[20%] w-3 h-3 bg-emerald-500 rounded-full"></div>
-        <div className="absolute top-[50%] right-[10%] w-3 h-3 bg-emerald-500 rounded-full"></div>
-        <div className="absolute bottom-[10%] left-[50%] w-3 h-3 bg-emerald-500 rounded-full"></div>
-      </div>
-
-      <div className="flex justify-center gap-4 mt-6">
-        <div className="flex items-center">
-          <div className="w-3 h-3 bg-emerald-500 rounded-full mr-2"></div>
-          <span className="text-sm">Current</span>
-        </div>
-        <div className="flex items-center">
-          <div className="w-3 h-3 bg-blue-700 rounded-full mr-2"></div>
-          <span className="text-sm">Target</span>
-        </div>
-        <div className="flex items-center">
-          <div className="w-3 h-3 bg-amber-400 rounded-full mr-2"></div>
-          <span className="text-sm">Industry Avg</span>
-        </div>
-      </div>
-    </div>
-  );
-}
-
-export function AnalyticsPage() {
-  const { dateRange, metrics, chartData, isLoading: storeLoading, setDateRange, refreshData, setSelectedYear } = useDashboardStore();
-
-  const [expandedCard, setExpandedCard] = useState<string | null>(null);
-  const [viewMode, setViewMode] = useState<"cards" | "compact">("cards");
-  const [autoRefresh, setAutoRefresh] = useState(false);
-  const [refreshInterval, setRefreshInterval] = useState<number | null>(null);
-  const [isLoading, setIsLoading] = useState(true);
-  const [showRefreshNotification, setShowRefreshNotification] = useState(false);
-  const [showChartGenerator, setShowChartGenerator] = useState(false);
-  const [customCharts, setCustomCharts] = useState<Array<{
-    id: string;
-    type: string;
-    title: string;
-    data: any[];
-    config: ChartConfig;
-  }>>([]);
-
-  // Get data from store or use defaults if not available
-  const envScore = (chartData as any)?.environmentalScore || defaultData.environmentalScore;
-  const envScoreChange = (chartData as any)?.environmentalScoreChange || defaultData.environmentalScoreChange;
-  const energyEff = (chartData as any)?.energyEfficiency || defaultData.energyEfficiency;
-  const energyEffChange = (chartData as any)?.energyEfficiencyChange || defaultData.energyEfficiencyChange;
-  const wasteManagement = (chartData as any)?.wasteManagement || defaultData.wasteManagement;
-  const wasteManagementChange = (chartData as any)?.wasteManagementChange || defaultData.wasteManagementChange;
-  const waterUsage = (chartData as any)?.waterUsage || defaultData.waterUsage;
-  const waterUsageChange = (chartData as any)?.waterUsageChange || defaultData.waterUsageChange;
-
-  // Animate count-up numbers
-  useEffect(() => {
-    if (!isLoading) {
-      const countUpElements = document.querySelectorAll('.animate-count-up');
-
-      countUpElements.forEach((element) => {
-        const targetValue = parseInt(element.getAttribute('data-value') || '0', 10);
-        let startValue = 0;
-        const duration = 1500; // 1.5 seconds
-        const startTime = Date.now();
-
-        const updateValue = () => {
-          const currentTime = Date.now();
-          const elapsedTime = currentTime - startTime;
-
-          if (elapsedTime < duration) {
-            const progress = elapsedTime / duration;
-            const currentValue = Math.ceil(progress * targetValue);
-            element.textContent = currentValue.toString();
-            requestAnimationFrame(updateValue);
-          } else {
-            element.textContent = targetValue.toString();
-          }
-        };
-
-        requestAnimationFrame(updateValue);
-      });
-    }
-  }, [isLoading]);
-
-  // Simulate loading data
-  useEffect(() => {
-    const timer = setTimeout(() => {
-      setIsLoading(false);
-    }, 1500);
-
-    return () => clearTimeout(timer);
-  }, []);
-
-  // Handle auto refresh
-  useEffect(() => {
-    if (autoRefresh) {
-      const interval = window.setInterval(() => {
-        refreshData();
-      }, 30000); // 30 seconds
-
-      setRefreshInterval(interval);
-    } else if (refreshInterval) {
-      clearInterval(refreshInterval);
-      setRefreshInterval(null);
-    }
-
-    return () => {
-      if (refreshInterval) {
-        clearInterval(refreshInterval);
-      }
-    };
-  }, [autoRefresh, refreshData]);
-
-  const handleRefresh = () => {
-    setIsLoading(true);
-    refreshData();
-    setTimeout(() => {
-      setIsLoading(false);
-      setShowRefreshNotification(true);
-      setTimeout(() => {
-        setShowRefreshNotification(false);
-      }, 3000);
-    }, 1000);
-  };
-
-  const handleExport = () => {
-    // Create a text representation of the dashboard data
-    const dashboardData = {
-      environmentalScore: envScore,
-      energyEfficiency: energyEff,
-      wasteManagement: wasteManagement,
-      waterUsage: waterUsage,
-      trends: trendsData,
-      categories: categoryData,
-      keyMetrics: defaultData.keyMetrics,
-      timestamp: new Date().toISOString(),
-      dateRange: dateRange ? {
-        from: dateRange.from?.toISOString(),
-        to: dateRange.to?.toISOString()
-      } : null
-    };
-
-    // Convert to JSON string
-    const jsonData = JSON.stringify(dashboardData, null, 2);
-
-    // Create a blob and download link
-    const blob = new Blob([jsonData], { type: 'application/json' });
-    const url = URL.createObjectURL(blob);
-    const link = document.createElement('a');
-    link.href = url;
-    link.download = `esg-analytics-${new Date().toISOString().split('T')[0]}.json`;
-    document.body.appendChild(link);
-    link.click();
-    document.body.removeChild(link);
-    URL.revokeObjectURL(url);
-  };
-
-  // Get environment trends data from store or use defaults
-  const trendsData = (chartData as any)?.environmentalTrends || defaultData.environmentalTrends;
-
-  // Get category distribution data from store or use defaults
-  const categoryData = (chartData as any)?.categoryDistribution || defaultData.categoryDistribution;
-
-  return (
-    <div className="container mx-auto p-6 max-w-7xl space-y-8 overflow-x-hidden relative">
-      {/* Floating Notification */}
-      {showRefreshNotification && (
-        <div className="fixed top-4 right-4 bg-emerald-100 text-emerald-800 p-4 rounded-lg shadow-lg animate-fade-in flex items-center z-50">
-          <RefreshCw className="h-5 w-5 mr-2 text-emerald-600 animate-spin-slow" />
-          <div>
-            <p className="font-medium">Data Refreshed</p>
-            <p className="text-sm text-emerald-700">Dashboard updated with latest metrics</p>
->>>>>>> 56217403
           </div>
           <Button
             variant="ghost"
@@ -2256,7 +1481,6 @@
         </div>
       )}
 
-<<<<<<< HEAD
         {/* Dashboard Tab Content */}
         <TabsContent value="dashboard" className="space-y-6">
           {/* Key Metrics Cards */}
@@ -2709,555 +1933,4 @@
       </Tabs>
     </div>
   );
-}
-=======
-      {/* Dashboard Header */}
-      <div className="flex flex-col sm:flex-row justify-between items-start sm:items-center">
-        <div>
-          <div className="flex items-center gap-3">
-            <div className="flex items-center justify-center h-10 w-10 bg-gradient-to-br from-emerald-400 to-blue-500 rounded-lg shadow-md">
-              <BarChart3 className="h-6 w-6 text-white" />
-            </div>
-            <div className="relative">
-              <h1 className="text-3xl font-bold tracking-tight text-emerald-600">
-                ESG Analytics Dashboard
-              </h1>
-              <div className="h-1 w-full mt-1 bg-gradient-to-r from-emerald-500 to-blue-500 rounded-full"></div>
-            </div>
-            <div className="relative flex items-center bg-emerald-50 px-2 py-1 rounded-full">
-              <div className="relative mr-1">
-                <span className="flex h-2 w-2">
-                  <span className="animate-ping absolute inline-flex h-full w-full rounded-full bg-emerald-400 opacity-75"></span>
-                  <span className="relative inline-flex rounded-full h-2 w-2 bg-emerald-500"></span>
-                </span>
-              </div>
-              <span className="text-xs text-emerald-700">Live</span>
-            </div>
-          </div>
-          <p className="text-gray-500 mt-2 pl-12">Track and analyze your environmental, social, and governance metrics</p>
-        </div>
-        <div className="flex flex-col sm:flex-row items-start sm:items-center space-y-4 sm:space-y-0 sm:space-x-4 mt-4 sm:mt-0">
-          <div className="relative">
-            <DateRangePicker
-              dateRange={dateRange}
-              onDateRangeChange={(range) => {
-                setDateRange(range);
-                if (range?.from && range?.to) {
-                  setIsLoading(true);
-                  setTimeout(() => {
-                    refreshData();
-                    setIsLoading(false);
-                  }, 1000);
-                }
-              }}
-              className="w-full sm:w-auto mb-4 sm:mb-0"
-            />
-            {!dateRange?.from && (
-              <span className="absolute -top-2 -right-2 flex h-4 w-4">
-                <span className="animate-ping absolute inline-flex h-full w-full rounded-full bg-emerald-400 opacity-75"></span>
-                <span className="relative inline-flex rounded-full h-4 w-4 bg-emerald-500"></span>
-              </span>
-            )}
-          </div>
-          <div className="flex items-center space-x-2">
-            <Switch id="auto-refresh" checked={autoRefresh} onCheckedChange={setAutoRefresh} />
-            <Label htmlFor="auto-refresh" className="text-sm text-gray-600">Auto-refresh</Label>
-          </div>
-          <TooltipProvider>
-            <Tooltip>
-              <TooltipTrigger asChild>
-                <Button variant="outline" size="icon" onClick={handleRefresh} disabled={isLoading} className="relative">
-                  <RefreshCw className={`h-4 w-4 ${isLoading ? 'animate-spin' : ''}`} />
-                  {autoRefresh && (
-                    <span className="absolute -top-1 -right-1 flex h-3 w-3">
-                      <span className="animate-ping absolute inline-flex h-full w-full rounded-full bg-emerald-400 opacity-75"></span>
-                      <span className="relative inline-flex rounded-full h-3 w-3 bg-emerald-500"></span>
-                    </span>
-                  )}
-                </Button>
-              </TooltipTrigger>
-              <TooltipContent>
-                <p>Refresh data</p>
-              </TooltipContent>
-            </Tooltip>
-          </TooltipProvider>
-          <TooltipProvider>
-            <Tooltip>
-              <TooltipTrigger asChild>
-                <Button variant="outline" size="icon" onClick={handleExport} className="relative overflow-hidden group">
-                  <Download className="h-4 w-4 group-hover:translate-y-1 transition-transform duration-300" />
-                  <span className="absolute inset-0 h-full w-full bg-emerald-100 scale-0 group-hover:scale-100 opacity-0 group-hover:opacity-20 rounded-md transition-all duration-300"></span>
-                </Button>
-              </TooltipTrigger>
-              <TooltipContent>
-                <p>Export report</p>
-              </TooltipContent>
-            </Tooltip>
-          </TooltipProvider>
-          <TooltipProvider>
-            <Tooltip>
-              <TooltipTrigger asChild>
-                <Button
-                  variant={showChartGenerator ? "default" : "outline"}
-                  size="icon"
-                  onClick={() => setShowChartGenerator(!showChartGenerator)}
-                  className={cn(
-                    "relative overflow-hidden group",
-                    showChartGenerator && "bg-emerald-600 hover:bg-emerald-700"
-                  )}
-                >
-                  <ChartBar className="h-4 w-4" />
-                  <span className="absolute inset-0 h-full w-full bg-emerald-100 scale-0 group-hover:scale-100 opacity-0 group-hover:opacity-20 rounded-md transition-all duration-300"></span>
-                </Button>
-              </TooltipTrigger>
-              <TooltipContent>
-                <p>{showChartGenerator ? "Hide chart generator" : "Create custom chart"}</p>
-              </TooltipContent>
-            </Tooltip>
-          </TooltipProvider>
-        </div>
-      </div>
-
-      {/* Key Metrics Cards */}
-      <div className="grid grid-cols-1 md:grid-cols-2 lg:grid-cols-4 gap-6">
-        {/* Environmental Score */}
-        <Card className="overflow-hidden border-0 shadow-md bg-gradient-to-br from-emerald-50 to-emerald-100 hover:shadow-lg transition-all duration-300 hover:-translate-y-1">
-          <CardHeader className="pb-2">
-            <div className="flex justify-between items-center">
-              <CardTitle className="text-lg font-medium text-gray-900">Environmental Score</CardTitle>
-              <div className="relative">
-                <Leaf className="h-5 w-5 text-emerald-600 animate-pulse" />
-                <span className="absolute -top-1 -right-1 flex h-2 w-2">
-                  <span className="animate-ping absolute inline-flex h-full w-full rounded-full bg-emerald-400 opacity-75"></span>
-                  <span className="relative inline-flex rounded-full h-2 w-2 bg-emerald-500"></span>
-                </span>
-              </div>
-            </div>
-            <CardDescription>Overall environmental rating</CardDescription>
-          </CardHeader>
-          <CardContent>
-            <div className="flex items-end justify-between">
-              <div className="text-3xl font-bold text-emerald-700 animate-count-up" data-value={envScore}>{envScore}</div>
-              <div className="flex items-center">
-                {envScoreChange > 0 ? (
-                  <>
-                    <TrendingUp className="h-4 w-4 text-emerald-600 mr-1 animate-bounce-short" />
-                    <span className="text-sm font-medium text-emerald-600">+{envScoreChange}%</span>
-                  </>
-                ) : (
-                  <>
-                    <TrendingDown className="h-4 w-4 text-rose-600 mr-1 animate-bounce-short" />
-                    <span className="text-sm font-medium text-rose-600">{envScoreChange}%</span>
-                  </>
-                )}
-              </div>
-            </div>
-            <Progress
-              value={envScore}
-              className="h-2 mt-2 bg-emerald-200"
-            />
-            <p className="text-xs text-gray-500 mt-2">Target: 90 · Last updated: Today</p>
-          </CardContent>
-        </Card>
-
-        {/* Energy Efficiency */}
-        <Card className="overflow-hidden border-0 shadow-md bg-gradient-to-br from-amber-50 to-amber-100 hover:shadow-lg transition-all duration-300 hover:-translate-y-1">
-          <CardHeader className="pb-2">
-            <div className="flex justify-between items-center">
-              <CardTitle className="text-lg font-medium text-gray-900">Energy Efficiency</CardTitle>
-              <div className="relative">
-                <TreeDeciduous className="h-5 w-5 text-amber-600 animate-sway" />
-              </div>
-            </div>
-            <CardDescription>Energy usage optimization</CardDescription>
-          </CardHeader>
-          <CardContent>
-            <div className="flex items-end justify-between">
-              <div className="text-3xl font-bold text-amber-700 animate-count-up" data-value={energyEff}>{energyEff}</div>
-              <div className="flex items-center">
-                {energyEffChange > 0 ? (
-                  <>
-                    <TrendingUp className="h-4 w-4 text-emerald-600 mr-1 animate-bounce-short" />
-                    <span className="text-sm font-medium text-emerald-600">+{energyEffChange}%</span>
-                  </>
-                ) : (
-                  <>
-                    <TrendingDown className="h-4 w-4 text-rose-600 mr-1 animate-bounce-short" />
-                    <span className="text-sm font-medium text-rose-600">{energyEffChange}%</span>
-                  </>
-                )}
-              </div>
-            </div>
-            <Progress
-              value={energyEff}
-              className="h-2 mt-2 bg-amber-200"
-            />
-            <p className="text-xs text-gray-500 mt-2">Target: 85 · Last updated: Today</p>
-          </CardContent>
-        </Card>
-
-        {/* Waste Management */}
-        <Card className="overflow-hidden border-0 shadow-md bg-gradient-to-br from-blue-50 to-blue-100 hover:shadow-lg transition-all duration-300 hover:-translate-y-1">
-          <CardHeader className="pb-2">
-            <div className="flex justify-between items-center">
-              <CardTitle className="text-lg font-medium text-gray-900">Waste Management</CardTitle>
-              <div className="relative">
-                <Recycle className="h-5 w-5 text-blue-600 animate-spin-slow" />
-              </div>
-            </div>
-            <CardDescription>Recycling and waste reduction</CardDescription>
-          </CardHeader>
-          <CardContent>
-            <div className="flex items-end justify-between">
-              <div className="text-3xl font-bold text-blue-700 animate-count-up" data-value={wasteManagement}>{wasteManagement}</div>
-              <div className="flex items-center">
-                {wasteManagementChange > 0 ? (
-                  <>
-                    <TrendingUp className="h-4 w-4 text-emerald-600 mr-1 animate-bounce-short" />
-                    <span className="text-sm font-medium text-emerald-600">+{wasteManagementChange}%</span>
-                  </>
-                ) : (
-                  <>
-                    <TrendingDown className="h-4 w-4 text-rose-600 mr-1 animate-bounce-short" />
-                    <span className="text-sm font-medium text-rose-600">{wasteManagementChange}%</span>
-                  </>
-                )}
-              </div>
-            </div>
-            <Progress
-              value={wasteManagement}
-              className="h-2 mt-2 bg-blue-200"
-            />
-            <p className="text-xs text-gray-500 mt-2">Target: 95 · Last updated: Yesterday</p>
-          </CardContent>
-        </Card>
-
-        {/* Water Usage */}
-        <Card className="overflow-hidden border-0 shadow-md bg-gradient-to-br from-cyan-50 to-cyan-100 hover:shadow-lg transition-all duration-300 hover:-translate-y-1">
-          <CardHeader className="pb-2">
-            <div className="flex justify-between items-center">
-              <CardTitle className="text-lg font-medium text-gray-900">Water Usage</CardTitle>
-              <div className="relative">
-                <Droplet className="h-5 w-5 text-cyan-600 animate-bounce-slow" />
-              </div>
-            </div>
-            <CardDescription>Water conservation metrics</CardDescription>
-          </CardHeader>
-          <CardContent>
-            <div className="flex items-end justify-between">
-              <div className="text-3xl font-bold text-cyan-700 animate-count-up" data-value={waterUsage}>{waterUsage}</div>
-              <div className="flex items-center">
-                {waterUsageChange > 0 ? (
-                  <>
-                    <TrendingUp className="h-4 w-4 text-emerald-600 mr-1 animate-bounce-short" />
-                    <span className="text-sm font-medium text-emerald-600">+{waterUsageChange}%</span>
-                  </>
-                ) : (
-                  <>
-                    <TrendingDown className="h-4 w-4 text-rose-600 mr-1 animate-bounce-short" />
-                    <span className="text-sm font-medium text-rose-600">{waterUsageChange}%</span>
-                  </>
-                )}
-              </div>
-            </div>
-            <Progress
-              value={waterUsage}
-              className="h-2 mt-2 bg-cyan-200"
-            />
-            <p className="text-xs text-gray-500 mt-2">Target: 75 · Last updated: 2 days ago</p>
-          </CardContent>
-        </Card>
-      </div>
-
-      {/* Chart Generator */}
-      {showChartGenerator && (
-        <div className="mt-6">
-          <ChartGenerator setCustomCharts={setCustomCharts} />
-        </div>
-      )}
-
-      {/* Main Chart */}
-      <div className="mt-8">
-        <InteractiveChartWrapper
-          title="Environmental Performance Trends"
-          onRefresh={handleRefresh}
-          className="border-0"
-        >
-          {isLoading ? (
-            <div className="w-full h-[300px] flex items-center justify-center">
-              <div className="flex items-center justify-center flex-col">
-                <RefreshCw className="h-8 w-8 text-emerald-500 animate-spin mb-2" />
-                <p className="text-sm text-gray-500">Loading chart data...</p>
-              </div>
-            </div>
-          ) : (
-            <div className="w-full h-[300px] animate-fade-in">
-              <LineChart
-                data={trendsData.map((d: MonthlyTrend) => ({
-                  name: d.month,
-                  value1: d.value,
-                  value2: d.value * 0.8, // Example secondary line
-                  value3: d.value * 0.6  // Example tertiary line
-                }))}
-              />
-            </div>
-          )}
-        </InteractiveChartWrapper>
-      </div>
-
-      {/* Two Column Layout */}
-      <div className="grid grid-cols-1 lg:grid-cols-3 gap-6 mt-8">
-        {/* Key Metrics Table */}
-        <Card className="border-0 shadow-md hover:shadow-lg transition-all duration-300 overflow-hidden lg:col-span-2">
-          <CardHeader>
-            <div className="flex items-center justify-between">
-              <div>
-                <CardTitle className="text-xl font-semibold text-gray-900">Key Metrics</CardTitle>
-                <CardDescription>Current performance against targets</CardDescription>
-              </div>
-              <Button variant="outline" size="sm">
-                <Filter className="h-4 w-4 mr-1" />
-                <span>Filter</span>
-              </Button>
-            </div>
-          </CardHeader>
-          <CardContent>
-            {isLoading ? (
-              <>
-                <Skeleton className="w-full h-10 mb-2" />
-                <Skeleton className="w-full h-10 mb-2" />
-                <Skeleton className="w-full h-10 mb-2" />
-                <Skeleton className="w-full h-10 mb-2" />
-              </>
-            ) : (
-              <Table>
-                <TableHeader>
-                  <TableRow>
-                    <TableHead>Metric</TableHead>
-                    <TableHead>Current</TableHead>
-                    <TableHead>Previous</TableHead>
-                    <TableHead>Change</TableHead>
-                    <TableHead className="text-right">Target</TableHead>
-                  </TableRow>
-                </TableHeader>
-                <TableBody>
-                  {(metrics as any)?.keyMetrics?.length > 0 ? (
-                    (metrics as any).keyMetrics.map((item: KeyMetric, i: number) => (
-                      <TableRow key={i} className="hover:bg-gray-50">
-                        <TableCell className="font-medium">{item.metric}</TableCell>
-                        <TableCell>{item.current}</TableCell>
-                        <TableCell className="text-gray-500">{item.previous}</TableCell>
-                        <TableCell>
-                          <div className="flex items-center">
-                            {item.change > 0 ? (
-                              <>
-                                <ArrowUp className="h-4 w-4 text-emerald-600 mr-1" />
-                                <span className="text-emerald-600">+{item.change}%</span>
-                              </>
-                            ) : (
-                              <>
-                                <ArrowDown className="h-4 w-4 text-rose-600 mr-1" />
-                                <span className="text-rose-600">{item.change}%</span>
-                              </>
-                            )}
-                          </div>
-                        </TableCell>
-                        <TableCell className="text-right font-medium text-gray-600">{item.target}</TableCell>
-                      </TableRow>
-                    ))
-                  ) : (
-                    // Use default data if metrics data is not available
-                    defaultData.keyMetrics.map((item, i) => (
-                      <TableRow key={i} className="hover:bg-gray-50">
-                        <TableCell className="font-medium">{item.metric}</TableCell>
-                        <TableCell>{item.current}</TableCell>
-                        <TableCell className="text-gray-500">{item.previous}</TableCell>
-                        <TableCell>
-                          <div className="flex items-center">
-                            {item.change > 0 ? (
-                              <>
-                                <ArrowUp className="h-4 w-4 text-emerald-600 mr-1" />
-                                <span className="text-emerald-600">+{item.change}%</span>
-                              </>
-                            ) : (
-                              <>
-                                <ArrowDown className="h-4 w-4 text-rose-600 mr-1" />
-                                <span className="text-rose-600">{item.change}%</span>
-                              </>
-                            )}
-                          </div>
-                        </TableCell>
-                        <TableCell className="text-right font-medium text-gray-600">{item.target}</TableCell>
-                      </TableRow>
-                    ))
-                  )}
-                </TableBody>
-              </Table>
-            )}
-          </CardContent>
-        </Card>
-
-        {/* Category Distribution */}
-        <div className="lg:col-span-1">
-          <InteractiveChartWrapper
-            title="Category Distribution"
-            onRefresh={handleRefresh}
-            className="border-0"
-          >
-            {isLoading ? (
-              <div className="w-full h-[250px] flex items-center justify-center">
-                <Skeleton className="w-44 h-44 rounded-full" />
-              </div>
-            ) : (
-              <div className="w-full h-[250px] flex items-center justify-center">
-                <DonutChart
-                  data={categoryData.map((d: CategoryData) => ({
-                    name: d.name,
-                    value: d.value
-                  }))}
-                />
-              </div>
-            )}
-          </InteractiveChartWrapper>
-        </div>
-      </div>
-
-      {/* Custom Charts Section - Render user created charts */}
-      {customCharts.length > 0 && (
-        <div className="mt-8">
-          <h2 className="text-xl font-semibold mb-4 flex items-center">
-            <ChartBar className="h-5 w-5 mr-2 text-emerald-600" />
-            Custom Charts
-            <Badge className="ml-2 bg-emerald-100 text-emerald-800">{customCharts.length}</Badge>
-          </h2>
-          <div className="grid grid-cols-1 lg:grid-cols-2 gap-6">
-            {customCharts.map((chart) => (
-              <InteractiveChartWrapper
-                key={chart.id}
-                title={chart.title}
-                onRefresh={handleRefresh}
-                className="border-0"
-              >
-                <div className="w-full h-[300px]">
-                  {chart.type === 'bar' && <BarChart data={chart.data} config={chart.config} />}
-                  {chart.type === 'line' && <LineChart data={chart.data} config={chart.config} />}
-                  {chart.type === 'donut' && <DonutChart data={chart.data} config={chart.config} />}
-                </div>
-              </InteractiveChartWrapper>
-            ))}
-          </div>
-        </div>
-      )}
-
-      {/* Additional Charts Section */}
-      <div className="grid grid-cols-1 lg:grid-cols-2 gap-6 mt-8">
-        {/* Bar Chart - ESG Score Breakdown */}
-        <InteractiveChartWrapper
-          title="ESG Score Breakdown"
-          onRefresh={handleRefresh}
-          className="border-0"
-        >
-          {isLoading ? (
-            <div className="w-full h-[300px] flex items-center justify-center">
-              <Skeleton className="w-full h-full rounded-md" />
-            </div>
-          ) : (
-            <div className="w-full h-[300px]">
-              <BarChart
-                data={[
-                  {
-                    name: "Q1",
-                    value1: 65,  // Environmental
-                    value2: 48,  // Social
-                    value3: 76   // Governance
-                  },
-                  {
-                    name: "Q2",
-                    value1: 72,  // Environmental
-                    value2: 53,  // Social
-                    value3: 80   // Governance
-                  },
-                  {
-                    name: "Q3",
-                    value1: 78,  // Environmental
-                    value2: 60,  // Social
-                    value3: 85   // Governance
-                  },
-                  {
-                    name: "Q4",
-                    value1: 85,  // Environmental
-                    value2: 68,  // Social
-                    value3: 88   // Governance
-                  }
-                ]}
-              />
-            </div>
-          )}
-        </InteractiveChartWrapper>
-
-        {/* Heatmap - Sustainability Impact Areas */}
-        <InteractiveChartWrapper
-          title="Sustainability Impact Areas"
-          onRefresh={handleRefresh}
-          className="border-0"
-        >
-          {isLoading ? (
-            <div className="w-full h-[300px] flex items-center justify-center">
-              <Skeleton className="w-full h-full rounded-md" />
-            </div>
-          ) : (
-            <div className="w-full h-[300px]">
-              <Heatmap
-                data={[
-                  { year: "Operations", emissions: 80, energy: 45, water: 72, waste: 92 },
-                  { year: "Supply Chain", emissions: 60, energy: 25, water: 82, waste: 78 },
-                  { year: "Logistics", emissions: 72, energy: 35, water: 45, waste: 90 },
-                  { year: "Offices", emissions: 40, energy: 50, water: 32, waste: 45 },
-                  { year: "Manufacturing", emissions: 95, energy: 75, water: 88, waste: 96 }
-                ]}
-              />
-            </div>
-          )}
-        </InteractiveChartWrapper>
-      </div>
-
-      {/* New Charts Section */}
-      <div className="grid grid-cols-1 lg:grid-cols-2 gap-6 mt-8">
-        {/* Radar Chart - ESG Performance */}
-        <InteractiveChartWrapper
-          title="ESG Performance Radar"
-          onRefresh={handleRefresh}
-          className="border-0"
-        >
-          {isLoading ? (
-            <div className="w-full h-[300px] flex items-center justify-center">
-              <Skeleton className="w-full h-full rounded-md" />
-            </div>
-          ) : (
-            <div className="animate-fade-in">
-              <RadarChartDisplay />
-            </div>
-          )}
-        </InteractiveChartWrapper>
-
-        {/* ESG Goals Progress */}
-        <InteractiveChartWrapper
-          title="ESG Goals & Milestones"
-          onRefresh={handleRefresh}
-          className="border-0"
-        >
-          {isLoading ? (
-            <div className="w-full h-[300px] flex items-center justify-center">
-              <Skeleton className="w-full h-full rounded-md" />
-            </div>
-          ) : (
-            <div className="animate-fade-in">
-              <ProgressGoalsTable isLoading={isLoading} />
-            </div>
-          )}
-        </InteractiveChartWrapper>
-      </div>
-    </div>
-  );
-}
->>>>>>> 56217403
+}